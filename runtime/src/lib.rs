--- conflicted
+++ resolved
@@ -1097,17 +1097,11 @@
 		[pallet_mmr, $crate::Mmr]
 
 		[frame_system, SystemBench::<Runtime>]
-<<<<<<< HEAD
 		[da_control, $crate::DataAvailability]
 		[nomad_home, $crate::NomadHome]
 		[nomad_da_bridge, $crate::NomadDABridge]
-=======
-		[da_control, crate::DataAvailability]
-		[nomad_home, crate::NomadHome]
-		[nomad_da_bridge, crate::NomadDABridge]
-		[pallet_identity, Identity]
-		[pallet_mandate, crate::Mandate]
->>>>>>> 0958c6ed
+		[pallet_identity, $crate::Identity]
+		[pallet_mandate, $crate::Mandate]
 	);
 }
 
