use crate::voter_bags;
use crate::SessionKeys;
use crate::SLOT_DURATION;
use crate::{
	constants, prod_or_fast, weights, AccountId, AccountIndex, Babe, Balances, Block, BlockNumber,
	Bounties, ElectionProviderMultiPhase, GrandpaId, Hash, Historical, ImOnline, ImOnlineId, Index,
	Indices, Moment, NominationPools, Offences, OriginCaller, PalletInfo, Preimage,
	ReserveIdentifier, Runtime, RuntimeCall, RuntimeEvent, RuntimeHoldReason, RuntimeOrigin,
	RuntimeVersion, Session, Signature, SignedPayload, Staking, System, TechnicalCommittee,
	Timestamp, TransactionPayment, Treasury, UncheckedExtrinsic, VoterList, MINUTES, VERSION,
};
use avail_core::currency::{Balance, AVL, CENTS, NANO_AVL, PICO_AVL};
use avail_core::AppId;
use avail_core::OpaqueExtrinsic;
use avail_core::NORMAL_DISPATCH_RATIO;
use codec::Decode;
use constants::time::DAYS;
use frame_election_provider_support::onchain;
use frame_election_provider_support::BalancingConfig;
use frame_election_provider_support::ElectionDataProvider;
use frame_election_provider_support::SequentialPhragmen;
use frame_election_provider_support::VoteWeight;
use frame_support::pallet_prelude::Get;
use frame_support::pallet_prelude::Weight;
use frame_support::traits::tokens::Imbalance;
use frame_support::traits::ConstU32;
use frame_support::traits::ContainsLengthBound;
use frame_support::traits::EqualPrivilegeOnly;
use frame_support::traits::Everything;
use frame_support::traits::KeyOwnerProofSystem;
use frame_support::traits::SortedMembers;
use frame_support::traits::{Currency, OnUnbalanced};
use frame_support::weights::constants::RocksDbWeight;
use frame_support::weights::ConstantMultiplier;
use frame_support::{parameter_types, traits::EitherOfDiverse, PalletId};
use frame_system::limits::BlockLength;
use frame_system::submitted_data;
use frame_system::EnsureRoot;
use pallet_election_provider_multi_phase::SolutionAccuracyOf;
use pallet_succinct::{
	ExecutionStateRootIndex, FinalizedRootIndex, MaxProofLength, MaxPublicInputsLength,
	MaxVerificationKeyLength, MinSyncCommitteeParticipants, NextSyncCommitteeIndex,
	RotateFunctionId, StepFunctionId, SyncCommitteeSize,
};
use pallet_transaction_payment::CurrencyAdapter;
use pallet_transaction_payment::Multiplier;
use pallet_transaction_payment::TargetedFeeAdjustment;
use sp_core::crypto::KeyTypeId;
use sp_runtime::generic::Era;
use sp_runtime::traits;
use sp_runtime::traits::BlakeTwo256;
use sp_runtime::traits::Bounded;
use sp_runtime::traits::Convert;
use sp_runtime::traits::OpaqueKeys;
use sp_runtime::FixedPointNumber;
use sp_runtime::FixedU128;
use sp_runtime::Perbill;
use sp_runtime::Perquintill;
use sp_runtime::{Percent, Permill};
use sp_std::rc::Rc;
use sp_std::vec;
use sp_std::vec::Vec;

<<<<<<< HEAD
use constants::time::DAYS;
use frame_system::limits::BlockLength;
use frame_system::submitted_data;
use frame_system::EnsureRoot;
use pallet_succinct::{
	ExecutionStateRootIndex, FinalizedRootIndex, MaxProofLength, MaxPublicInputsLength,
	MaxVerificationKeyLength, MessageMappingStorageIndex, MessageVersion, MinLightClientDelay,
	MinSyncCommitteeParticipants, NextSyncCommitteeIndex, SyncCommitteeSize,
};

use crate::voter_bags;
use crate::SessionKeys;
use crate::SLOT_DURATION;
use crate::{
	constants, deposit, weights, AccountId, AccountIndex, Authorship, Babe, Balances, Block,
	BlockNumber, Bounties, ElectionProviderMultiPhase, GrandpaId, Hash, Historical, ImOnline,
	ImOnlineId, Index, Indices, Moment, NominationPools, Offences, OriginCaller, PalletInfo,
	Preimage, ReserveIdentifier, Runtime, RuntimeCall, RuntimeEvent, RuntimeHoldReason,
	RuntimeOrigin, RuntimeVersion, Session, Signature, SignedPayload, Staking, System,
	TechnicalCommittee, Timestamp, TransactionPayment, Treasury, UncheckedExtrinsic, VoterList,
	VERSION,
};

type NegativeImbalance = <Balances as Currency<AccountId>>::NegativeImbalance;
=======
pub type NegativeImbalance<T> = <pallet_balances::Pallet<T> as Currency<
	<T as frame_system::Config>::AccountId,
>>::NegativeImbalance;
>>>>>>> c6e3c1c4

impl pallet_sudo::Config for Runtime {
	type RuntimeCall = RuntimeCall;
	type RuntimeEvent = RuntimeEvent;
	type WeightInfo = pallet_sudo::weights::SubstrateWeight<Runtime>;
}

impl pallet_mandate::Config for Runtime {
	type ApprovedOrigin = EitherOfDiverse<
		EnsureRoot<AccountId>,
		pallet_collective::EnsureProportionMoreThan<AccountId, TechnicalCollective, 1, 2>,
	>;
	type RuntimeCall = RuntimeCall;
	type RuntimeEvent = RuntimeEvent;
	type WeightInfo = weights::pallet_mandate::WeightInfo<Runtime>;
}

impl pallet_succinct::Config for Runtime {
	type MaxPublicInputsLength = MaxPublicInputsLength;
	type MaxProofLength = MaxProofLength;
	type MaxVerificationKeyLength = MaxVerificationKeyLength;

	type MinSyncCommitteeParticipants = MinSyncCommitteeParticipants;
	type SyncCommitteeSize = SyncCommitteeSize;
	type FinalizedRootIndex = FinalizedRootIndex;
	type NextSyncCommitteeIndex = NextSyncCommitteeIndex;
	type ExecutionStateRootIndex = ExecutionStateRootIndex;

<<<<<<< HEAD
	type MessageVersion = MessageVersion;
	type MinLightClientDelay = MinLightClientDelay;
	type MessageMappingStorageIndex = MessageMappingStorageIndex;
=======
	type StepFunctionId = StepFunctionId;
	type RotateFunctionId = RotateFunctionId;

>>>>>>> c6e3c1c4
	type RuntimeCall = RuntimeCall;
	type RuntimeEvent = RuntimeEvent;
	type WeightInfo = weights::pallet_succinct::WeightInfo<Runtime>;

	type TimeProvider = pallet_timestamp::Pallet<Runtime>;
}

parameter_types! {
	pub const BasicDeposit: Balance = 10 * AVL;
	pub const FieldDeposit: Balance = 250 * CENTS;
	pub const SubAccountDeposit: Balance = 2 * AVL;
	pub const MaxSubAccounts: u32 = 100;
	pub const MaxAdditionalFields: u32 = 100;
	pub const MaxRegistrars: u32 = 20;
}

impl pallet_identity::Config for Runtime {
	/// The amount held on deposit for a registered identity.
	type BasicDeposit = BasicDeposit;
	type Currency = Balances;
	/// The amount held on deposit per additional field for a registered identity
	type FieldDeposit = FieldDeposit;
	/// The origin which may forcibly set or remove a name. Root can always do this.
	type ForceOrigin = EnsureRoot<AccountId>;
	/// Maximum number of additional fields that may be stored in an ID.
	type MaxAdditionalFields = MaxAdditionalFields;
	/// Maxmimum number of registrars allowed in the system.
	type MaxRegistrars = MaxRegistrars;
	/// The maximum number of sub-accounts allowed per identified account.
	type MaxSubAccounts = MaxSubAccounts;
	/// The origin which may add or remove registrars. Root can always do this.
	type RegistrarOrigin = EnsureRoot<AccountId>;
	type RuntimeEvent = RuntimeEvent;
	type Slashed = Treasury;
	/// The amount held on deposit for a registered subaccount.
	type SubAccountDeposit = SubAccountDeposit;
	type WeightInfo = weights::pallet_identity::WeightInfo<Runtime>;
}

impl da_control::Config for Runtime {
	type BlockLenProposalId = u32;
	type MaxAppDataLength = constants::da::MaxAppDataLength;
	type MaxAppKeyLength = constants::da::MaxAppKeyLength;
	type MaxBlockCols = constants::da::MaxBlockCols;
	type MaxBlockRows = constants::da::MaxBlockRows;
	type MinBlockCols = constants::da::MinBlockCols;
	type MinBlockRows = constants::da::MinBlockRows;
	type RuntimeEvent = RuntimeEvent;
	type WeightInfo = weights::pallet_dactr::WeightInfo<Runtime>;
}

impl nomad_updater_manager::Config for Runtime {
	type RuntimeEvent = RuntimeEvent;
}

impl nomad_home::Config for Runtime {
	type MaxMessageBodyBytes = constants::nomad::MaxMessageBodyBytes;
	type RuntimeEvent = RuntimeEvent;
	type WeightInfo = weights::nomad_home::WeightInfo<Runtime>;
}

impl nomad_da_bridge::Config for Runtime {
	type DABridgePalletId = constants::nomad::DABridgePalletId;
	type RuntimeEvent = RuntimeEvent;
	type WeightInfo = weights::nomad_da_bridge::WeightInfo<Runtime>;
}

impl pallet_offences::Config for Runtime {
	type IdentificationTuple = pallet_session::historical::IdentificationTuple<Self>;
	type OnOffenceHandler = Staking;
	type RuntimeEvent = RuntimeEvent;
}

impl pallet_authority_discovery::Config for Runtime {
	type MaxAuthorities = constants::MaxAuthorities;
}

parameter_types! {
	pub const ProposalBond: Permill = Permill::from_percent(5);
	pub const ProposalBondMinimum: Balance = AVL;
	pub const SpendPeriod: BlockNumber = DAYS;
	pub const Burn: Permill = Permill::from_percent(0); // Not burning any funds for now
	pub const TipCountdown: BlockNumber = DAYS;
	pub const TipFindersFee: Percent = Percent::from_percent(20);
	pub const TipReportDepositBase: Balance = AVL;
	pub const DataDepositPerByte: Balance = CENTS;
	pub const TreasuryPalletId: PalletId = PalletId(*b"py/trsry");
	pub const MaximumReasonLength: u32 = 16384;
	pub const MaxApprovals: u32 = 100;
}

impl pallet_bounties::Config for Runtime {
	type BountyDepositBase = constants::bounty::DepositBase;
	type BountyDepositPayoutDelay = constants::bounty::DepositPayoutDelay;
	type BountyUpdatePeriod = constants::bounty::UpdatePeriod;
	type BountyValueMinimum = constants::bounty::ValueMinimum;
	type ChildBountyManager = ();
	type CuratorDepositMax = constants::bounty::CuratorDepositMax;
	type CuratorDepositMin = constants::bounty::CuratorDepositMin;
	type CuratorDepositMultiplier = constants::bounty::CuratorDepositMultiplier;
	type DataDepositPerByte = DataDepositPerByte;
	type MaximumReasonLength = MaximumReasonLength;
	type RuntimeEvent = RuntimeEvent;
	type WeightInfo = weights::pallet_bounties::WeightInfo<Runtime>;
}

pub struct Tippers;

impl SortedMembers<AccountId> for Tippers {
	fn sorted_members() -> Vec<AccountId> {
		let Some(account) = pallet_sudo::Pallet::<Runtime>::key() else {
			return vec![];
		};

		vec![account]
	}
}

impl ContainsLengthBound for Tippers {
	fn min_len() -> usize {
		0
	}

	fn max_len() -> usize {
		1
	}
}

impl pallet_tips::Config for Runtime {
	type DataDepositPerByte = DataDepositPerByte;
	type MaximumReasonLength = MaximumReasonLength;
	type RuntimeEvent = RuntimeEvent;
	type TipCountdown = TipCountdown;
	type TipFindersFee = TipFindersFee;
	type TipReportDepositBase = TipReportDepositBase;
	type Tippers = Tippers;
	type WeightInfo = weights::pallet_tips::WeightInfo<Runtime>;
}

parameter_types! {
	pub const WeightFee: Balance = PICO_AVL;
	pub const TransactionByteFee: Balance = 100 * NANO_AVL; // 100 nanoAVL
	pub const OperationalFeeMultiplier: u8 = 5u8;
	pub const TargetBlockFullness: Perquintill = Perquintill::from_percent(50); // target_utilization 50%
	pub AdjustmentVariable: Multiplier = Multiplier::saturating_from_rational(1, 1_000_000); // 0.000001
	pub MinimumMultiplier: Multiplier = Multiplier::saturating_from_rational(1, 1_000_000_000u128);
	pub MaximumMultiplier: Multiplier = Bounded::max_value();
}

impl pallet_transaction_payment::Config for Runtime {
	type FeeMultiplierUpdate = TargetedFeeAdjustment<
		Self,
		TargetBlockFullness,
		AdjustmentVariable,
		MinimumMultiplier,
		MaximumMultiplier,
	>;
	type LengthToFee = ConstantMultiplier<Balance, TransactionByteFee>;
	type OnChargeTransaction = CurrencyAdapter<Balances, DealWithFees<Runtime>>;
	type OperationalFeeMultiplier = OperationalFeeMultiplier;
	type RuntimeEvent = RuntimeEvent;
	type WeightToFee = ConstantMultiplier<Balance, WeightFee>; // 1 weight = 1 picoAVL -> second_price = 1 AVL
}

parameter_types! {
	pub const MinimumPeriod: u64 = SLOT_DURATION / 2;
}

impl pallet_timestamp::Config for Runtime {
	type MinimumPeriod = MinimumPeriod;
	/// A timestamp: milliseconds since the unix epoch.
	type Moment = Moment;
	type OnTimestampSet = Babe;
	type WeightInfo = weights::pallet_timestamp::WeightInfo<Runtime>;
}

impl pallet_authorship::Config for Runtime {
	type EventHandler = (Staking, ImOnline);
	type FindAuthor = pallet_session::FindAccountFromAuthorIndex<Self, Babe>;
}

impl pallet_session::Config for Runtime {
	type Keys = SessionKeys;
	type NextSessionRotation = Babe;
	type RuntimeEvent = RuntimeEvent;
	type SessionHandler = <SessionKeys as OpaqueKeys>::KeyTypeIdProviders;
	type SessionManager = pallet_session::historical::NoteHistoricalRoot<Self, Staking>;
	type ShouldEndSession = Babe;
	type ValidatorId = <Self as frame_system::Config>::AccountId;
	type ValidatorIdOf = pallet_staking::StashOf<Self>;
	type WeightInfo = pallet_session::weights::SubstrateWeight<Runtime>;
}

impl pallet_session::historical::Config for Runtime {
	type FullIdentification = pallet_staking::Exposure<AccountId, Balance>;
	type FullIdentificationOf = pallet_staking::ExposureOf<Runtime>;
}

/// Logic for the author to get a portion of fees.
pub struct Author<R>(sp_std::marker::PhantomData<R>);
impl<R> OnUnbalanced<NegativeImbalance<R>> for Author<R>
where
	R: pallet_balances::Config + pallet_authorship::Config,
	<R as frame_system::Config>::AccountId: From<AccountId>,
	<R as frame_system::Config>::AccountId: Into<AccountId>,
{
	fn on_nonzero_unbalanced(amount: NegativeImbalance<R>) {
		if let Some(author) = <pallet_authorship::Pallet<R>>::author() {
			<pallet_balances::Pallet<R>>::resolve_creating(&author, amount);
		}
	}
}

pub struct DealWithFees<R>(sp_std::marker::PhantomData<R>);
impl<R> OnUnbalanced<NegativeImbalance<R>> for DealWithFees<R>
where
	R: pallet_balances::Config + pallet_treasury::Config + pallet_authorship::Config,
	pallet_treasury::Pallet<R>: OnUnbalanced<NegativeImbalance<R>>,
	<R as frame_system::Config>::AccountId: From<AccountId>,
	<R as frame_system::Config>::AccountId: Into<AccountId>,
{
	fn on_unbalanceds<B>(mut fees_then_tips: impl Iterator<Item = NegativeImbalance<R>>) {
		if let Some(fees) = fees_then_tips.next() {
			// for fees, 20% to author, 80% to treasury
			let mut split = fees.ration(80, 20);
			if let Some(tips) = fees_then_tips.next() {
				// for tips, if any, 100% to author
				tips.merge_into(&mut split.1);
			}
			use pallet_treasury::Pallet as Treasury;
			<Treasury<R> as OnUnbalanced<_>>::on_unbalanced(split.0);
			<Author<R> as OnUnbalanced<_>>::on_unbalanced(split.1);
		}
	}
}

impl pallet_utility::Config for Runtime {
	type PalletsOrigin = OriginCaller;
	type RuntimeCall = RuntimeCall;
	type RuntimeEvent = RuntimeEvent;
	type WeightInfo = weights::pallet_utility::WeightInfo<Runtime>;
}

parameter_types! {
	pub const DepositBase: Balance = 2 * AVL;
	// Additional storage item size of 32 bytes.
	pub const DepositFactor: Balance = 5 * CENTS;
}

impl pallet_multisig::Config for Runtime {
	type Currency = Balances;
	type DepositBase = DepositBase;
	type DepositFactor = DepositFactor;
	type MaxSignatories = ConstU32<100>;
	type RuntimeCall = RuntimeCall;
	type RuntimeEvent = RuntimeEvent;
	type WeightInfo = pallet_multisig::weights::SubstrateWeight<Runtime>;
}

parameter_types! {
	pub MaximumSchedulerWeight: Weight = Perbill::from_percent(80) *
		constants::system::RuntimeBlockWeights::get().max_block;
	pub const MaxScheduledPerBlock: u32 = 50;
}

impl pallet_scheduler::Config for Runtime {
	type MaxScheduledPerBlock = ConstU32<512>;
	type MaximumWeight = MaximumSchedulerWeight;
	type OriginPrivilegeCmp = EqualPrivilegeOnly;
	type PalletsOrigin = OriginCaller;
	type Preimages = Preimage;
	type RuntimeCall = RuntimeCall;
	type RuntimeEvent = RuntimeEvent;
	type RuntimeOrigin = RuntimeOrigin;
	type ScheduleOrigin = EnsureRoot<AccountId>;
	type WeightInfo = weights::pallet_scheduler::WeightInfo<Runtime>;
}

impl pallet_preimage::Config for Runtime {
	type BaseDeposit = constants::preimage::PreimageBaseDeposit;
	type ByteDeposit = constants::preimage::PreimageByteDeposit;
	type Currency = Balances;
	type ManagerOrigin = EnsureRoot<AccountId>;
	type RuntimeEvent = RuntimeEvent;
	type WeightInfo = pallet_preimage::weights::SubstrateWeight<Runtime>;
}

impl pallet_babe::Config for Runtime {
	type DisabledValidators = Session;
	type EpochChangeTrigger = pallet_babe::ExternalTrigger;
	type EpochDuration = constants::time::EpochDuration;
	type EquivocationReportSystem = pallet_babe::EquivocationReportSystem<
		Self,
		Offences,
		Historical,
		constants::babe::ReportLongevity,
	>;
	type ExpectedBlockTime = constants::time::ExpectedBlockTime;
	type KeyOwnerProof =
		<Historical as KeyOwnerProofSystem<(KeyTypeId, pallet_babe::AuthorityId)>>::Proof;
	type MaxAuthorities = constants::MaxAuthorities;
	type WeightInfo = ();
}

impl pallet_indices::Config for Runtime {
	type AccountIndex = AccountIndex;
	type Currency = Balances;
	type Deposit = constants::indices::IndexDeposit;
	type RuntimeEvent = RuntimeEvent;
	type WeightInfo = weights::pallet_indices::WeightInfo<Runtime>;
}

impl pallet_balances::Config for Runtime {
	type AccountStore = frame_system::Pallet<Runtime>;
	/// The type for recording an account's balance.
	type Balance = Balance;
	type DustRemoval = ();
	type ExistentialDeposit = constants::balances::ExistentialDeposit;
	type FreezeIdentifier = ();
	type MaxFreezes = ();
	type MaxHolds = ConstU32<2>;
	type MaxLocks = ConstU32<50>;
	type MaxReserves = ConstU32<50>;
	type ReserveIdentifier = ReserveIdentifier;
	type RuntimeEvent = RuntimeEvent;
	type RuntimeHoldReason = RuntimeHoldReason;
	type WeightInfo = weights::pallet_balances::WeightInfo<Runtime>;
}

impl pallet_im_online::Config for Runtime {
	type AuthorityId = ImOnlineId;
	type MaxKeys = ConstU32<10_000>;
	type MaxPeerInHeartbeats = ConstU32<10_000>;
	type NextSessionRotation = Babe;
	type ReportUnresponsiveness = Offences;
	type RuntimeEvent = RuntimeEvent;
	type UnsignedPriority = constants::im::ImOnlineUnsignedPriority;
	type ValidatorSet = Historical;
	type WeightInfo = pallet_im_online::weights::SubstrateWeight<Runtime>;
}

parameter_types! {
	pub const MaxSetIdSessionEntries: u32 = constants::staking::BondingDuration::get() * constants::staking::SessionsPerEra::get();
}

impl pallet_grandpa::Config for Runtime {
	type EquivocationReportSystem = pallet_grandpa::EquivocationReportSystem<
		Self,
		Offences,
		Historical,
		constants::babe::ReportLongevity,
	>;
	type KeyOwnerProof = <Historical as KeyOwnerProofSystem<(KeyTypeId, GrandpaId)>>::Proof;
	type MaxAuthorities = constants::MaxAuthorities;
	type MaxSetIdSessionEntries = MaxSetIdSessionEntries;
	type RuntimeEvent = RuntimeEvent;
	type WeightInfo = ();
}

parameter_types! {
	pub const TechnicalMotionDuration: BlockNumber = prod_or_fast!(5 * DAYS, 5 * MINUTES);
}
pub type TechnicalMaxMembers = ConstU32<100>;

pub type TechnicalCollective = pallet_collective::Instance2;

impl pallet_collective::Config<TechnicalCollective> for Runtime {
	type DefaultVote = pallet_collective::MoreThanMajorityThenPrimeDefaultVote;
	type MaxMembers = TechnicalMaxMembers;
	type MaxProposalWeight = constants::council::MaxProposalWeight;
	type MaxProposals = ConstU32<100>;
	type MotionDuration = TechnicalMotionDuration;
	type Proposal = RuntimeCall;
	type RuntimeEvent = RuntimeEvent;
	type RuntimeOrigin = RuntimeOrigin;
	type SetMembersOrigin = EnsureRoot<Self::AccountId>;
	type WeightInfo = pallet_collective::weights::SubstrateWeight<Runtime>;
}

impl pallet_membership::Config<pallet_membership::Instance1> for Runtime {
	type AddOrigin = EnsureRoot<AccountId>;
	type MaxMembers = TechnicalMaxMembers;
	type MembershipChanged = TechnicalCommittee;
	type MembershipInitialized = TechnicalCommittee;
	type PrimeOrigin = EnsureRoot<AccountId>;
	type RemoveOrigin = EnsureRoot<AccountId>;
	type ResetOrigin = EnsureRoot<AccountId>;
	type RuntimeEvent = RuntimeEvent;
	type SwapOrigin = EnsureRoot<AccountId>;
	type WeightInfo = pallet_membership::weights::SubstrateWeight<Runtime>;
}

impl pallet_election_provider_multi_phase::MinerConfig for Runtime {
	type AccountId = AccountId;
	type MaxLength = constants::staking::MinerMaxLength;
	type MaxVotesPerVoter =
    <<Self as pallet_election_provider_multi_phase::Config>::DataProvider as ElectionDataProvider>::MaxVotesPerVoter;
	type MaxWeight = constants::staking::MinerMaxWeight;
	type MaxWinners = <Runtime as pallet_election_provider_multi_phase::Config>::MaxWinners;
	type Solution = constants::staking::NposSolution16;

	// The unsigned submissions have to respect the weight of the submit_unsigned call, thus their
	// weight estimate function is wired to this call's weight.
	fn solution_weight(v: u32, t: u32, a: u32, d: u32) -> Weight {
		<
        <Self as pallet_election_provider_multi_phase::Config>::WeightInfo
        as
        pallet_election_provider_multi_phase::WeightInfo
        >::submit_unsigned(v, t, a, d)
	}
}

impl pallet_election_provider_multi_phase::Config for Runtime {
	type BenchmarkingConfig = ElectionProviderBenchmarkConfig;
	type BetterSignedThreshold = ();
	type BetterUnsignedThreshold = constants::staking::BetterUnsignedThreshold;
	type Currency = Balances;
	// nothing to do upon rewards
	type DataProvider = Staking;
	type EstimateCallFee = TransactionPayment;
	type Fallback = onchain::OnChainExecution<OnChainSeqPhragmen>;
	type ForceOrigin = EnsureRoot<AccountId>;
	type GovernanceFallback = onchain::OnChainExecution<OnChainSeqPhragmen>;
	type MaxElectableTargets = constants::MaxElectableTargets;
	type MaxElectingVoters = constants::MaxElectingVoters;
	type MaxWinners = constants::MaxActiveValidators;
	type MinerConfig = Self;
	type MinerTxPriority = constants::staking::MultiPhaseUnsignedPriority;
	type OffchainRepeat = constants::staking::OffchainRepeat;
	// burn slashes
	type RewardHandler = ();
	type RuntimeEvent = RuntimeEvent;
	type SignedDepositBase = constants::staking::SignedDepositBase;
	type SignedDepositByte = constants::staking::SignedDepositByte;
	type SignedDepositWeight = ();
	type SignedMaxRefunds = constants::staking::SignedMaxRefunds;
	type SignedMaxSubmissions = constants::staking::SignedMaxSubmissions;
	type SignedMaxWeight = constants::staking::MinerMaxWeight;
	type SignedPhase = constants::staking::SignedPhase;
	type SignedRewardBase = constants::staking::SignedRewardBase;
	type SlashHandler = ();
	type Solver = SequentialPhragmen<AccountId, SolutionAccuracyOf<Self>, OffchainRandomBalancing>;
	type UnsignedPhase = constants::staking::UnsignedPhase;
	type WeightInfo = pallet_election_provider_multi_phase::weights::SubstrateWeight<Self>;
}

pub struct StakingBenchmarkingConfig;

impl pallet_staking::BenchmarkingConfig for StakingBenchmarkingConfig {
	type MaxNominators = constants::staking::MaxNominators;
	type MaxValidators = constants::staking::MaxValidators;
}

impl pallet_staking::Config for Runtime {
	/// A super-majority of the council can cancel the slash.
	type AdminOrigin = EnsureRoot<AccountId>;
	type BenchmarkingConfig = StakingBenchmarkingConfig;
	type BondingDuration = constants::staking::BondingDuration;
	type Currency = Balances;
	type CurrencyBalance = Balance;
	type CurrencyToVote = sp_staking::currency_to_vote::U128CurrencyToVote;
	type ElectionProvider = ElectionProviderMultiPhase;
	type EraPayout = pallet_staking::ConvertCurve<constants::staking::RewardCurve>;
	type EventListeners = NominationPools;
	type GenesisElectionProvider = onchain::OnChainExecution<OnChainSeqPhragmen>;
	type HistoryDepth = constants::staking::HistoryDepth;
	type MaxNominations = constants::staking::MaxNominations;
	type MaxNominatorRewardedPerValidator = constants::staking::MaxNominatorRewardedPerValidator;
	type MaxUnlockingChunks = constants::staking::MaxUnlockingChunks;
	type NextNewSession = Session;
	type OffendingValidatorsThreshold = constants::staking::OffendingValidatorsThreshold;
	// send the slashed funds to the treasury.
	type Reward = ();
	type RewardRemainder = Treasury;
	type RuntimeEvent = RuntimeEvent;
	type SessionInterface = Self;
	// rewards are minted from the void
	type SessionsPerEra = constants::staking::SessionsPerEra;
	type Slash = Treasury;
	type SlashDeferDuration = constants::staking::SlashDeferDuration;
	// This a placeholder, to be introduced in the next PR as an instance of bags-list
	type TargetList = pallet_staking::UseValidatorsMap<Self>;
	type UnixTime = Timestamp;
	type VoterList = VoterList;
	type WeightInfo = pallet_staking::weights::SubstrateWeight<Runtime>;
}

/// The numbers configured here could always be more than the maximum limits of staking pallet
/// to ensure election snapshot will not run out of memory. For now, we set them to smaller values
/// since the staking is bounded and the weight pipeline takes hours for this single pallet.
pub struct ElectionProviderBenchmarkConfig;

impl pallet_election_provider_multi_phase::BenchmarkingConfig for ElectionProviderBenchmarkConfig {
	const ACTIVE_VOTERS: [u32; 2] = [500, 800];
	const DESIRED_TARGETS: [u32; 2] = [200, 400];
	const MAXIMUM_TARGETS: u32 = 300;
	const MINER_MAXIMUM_VOTERS: u32 = 1000;
	const SNAPSHOT_MAXIMUM_VOTERS: u32 = 1000;
	const TARGETS: [u32; 2] = [500, 1000];
	const VOTERS: [u32; 2] = [1000, 2000];
}

/// Maximum number of iterations for balancing that will be executed in the embedded OCW
/// miner of election provider multi phase.
pub const MINER_MAX_ITERATIONS: u32 = 10;

/// A source of random balance for NposSolver, which is meant to be run by the OCW election miner.
pub struct OffchainRandomBalancing;

impl Get<Option<BalancingConfig>> for OffchainRandomBalancing {
	fn get() -> Option<BalancingConfig> {
		use sp_runtime::traits::TrailingZeroInput;
		let iterations = match MINER_MAX_ITERATIONS {
			0 => 0,
			max => {
				let seed = sp_io::offchain::random_seed();
				let random = <u32>::decode(&mut TrailingZeroInput::new(&seed))
					.expect("input is padded with zeroes; qed")
					% max.saturating_add(1);
				random as usize
			},
		};

		let config = BalancingConfig {
			iterations,
			tolerance: 0,
		};
		Some(config)
	}
}

pub struct OnChainSeqPhragmen;

impl onchain::Config for OnChainSeqPhragmen {
	type DataProvider = <Runtime as pallet_election_provider_multi_phase::Config>::DataProvider;
	type MaxWinners = <Runtime as pallet_election_provider_multi_phase::Config>::MaxWinners;
	type Solver = SequentialPhragmen<
		AccountId,
		pallet_election_provider_multi_phase::SolutionAccuracyOf<Runtime>,
	>;
	type System = Runtime;
	type TargetsBound = constants::MaxElectableTargets;
	type VotersBound = constants::MaxElectingVoters;
	type WeightInfo = frame_election_provider_support::weights::SubstrateWeight<Runtime>;
}

parameter_types! {
	pub const BagThresholds: &'static [u64] = &voter_bags::THRESHOLDS;
}

type VoterBagsListInstance = pallet_bags_list::Instance1;

impl pallet_bags_list::Config<VoterBagsListInstance> for Runtime {
	type BagThresholds = BagThresholds;
	type RuntimeEvent = RuntimeEvent;
	type Score = VoteWeight;
	/// The voter bags-list is loosely kept up to date, and the real source of truth for the score
	/// of each node is the staking pallet.
	type ScoreProvider = Staking;
	type WeightInfo = pallet_bags_list::weights::SubstrateWeight<Runtime>;
}

parameter_types! {
	pub const PostUnbondPoolsWindow: u32 = 4;
	pub const NominationPoolsPalletId: PalletId = PalletId(*b"py/nopls");
	pub const MaxPointsToBalance: u8 = 10;
}

pub struct BalanceToU256;

impl Convert<Balance, sp_core::U256> for BalanceToU256 {
	fn convert(balance: Balance) -> sp_core::U256 {
		sp_core::U256::from(balance)
	}
}

pub struct U256ToBalance;

impl Convert<sp_core::U256, Balance> for U256ToBalance {
	fn convert(n: sp_core::U256) -> Balance {
		n.try_into().unwrap_or(Balance::max_value())
	}
}

impl pallet_nomination_pools::Config for Runtime {
	type BalanceToU256 = BalanceToU256;
	type Currency = Balances;
	type MaxMetadataLen = ConstU32<256>;
	type MaxPointsToBalance = MaxPointsToBalance;
	type MaxUnbonding = ConstU32<8>;
	type PalletId = NominationPoolsPalletId;
	type PostUnbondingPoolsWindow = PostUnbondPoolsWindow;
	type RewardCounter = FixedU128;
	type RuntimeEvent = RuntimeEvent;
	type Staking = Staking;
	type U256ToBalance = U256ToBalance;
	type WeightInfo = ();
}

impl pallet_treasury::Config for Runtime {
	type ApproveOrigin = EnsureRoot<AccountId>;
	type Burn = Burn;
	type BurnDestination = ();
	type Currency = Balances;
	type MaxApprovals = MaxApprovals;
	type OnSlash = Treasury;
	type PalletId = TreasuryPalletId;
	type ProposalBond = ProposalBond;
	type ProposalBondMaximum = ();
	type ProposalBondMinimum = ProposalBondMinimum;
	type RejectOrigin = EnsureRoot<AccountId>;
	type RuntimeEvent = RuntimeEvent;
	type SpendFunds = Bounties;
	type SpendOrigin = frame_support::traits::NeverEnsureOrigin<u128>;
	type SpendPeriod = SpendPeriod;
	type WeightInfo = weights::pallet_treasury::WeightInfo<Runtime>;
}

impl pallet_mmr::Config for Runtime {
	type Hashing = <Runtime as frame_system::Config>::Hashing;
	type LeafData = pallet_mmr::ParentNumberAndHash<Self>;
	type OnNewRoot = ();
	type WeightInfo = ();

	const INDEXING_PREFIX: &'static [u8] = b"mmr";
}

parameter_types! {
	pub const BlockHashCount: BlockNumber = 2400;
	pub const Version: RuntimeVersion = VERSION;
	pub RuntimeBlockLength: BlockLength =
		BlockLength::max_with_normal_ratio(5 * 1024 * 1024, NORMAL_DISPATCH_RATIO);
}

/// Filters and extracts `data` from `call` if it is a `DataAvailability::submit_data` type.
impl submitted_data::Filter<RuntimeCall> for Runtime {
	fn filter(call: RuntimeCall, metrics: submitted_data::RcMetrics) -> Vec<Vec<u8>> {
		metrics.borrow_mut().total_extrinsics += 1;

		match call {
			RuntimeCall::DataAvailability(da_control::Call::submit_data { data })
				if !data.is_empty() =>
			{
				let mut metrics = metrics.borrow_mut();
				metrics.data_submit_leaves += 1;
				metrics.data_submit_extrinsics += 1;
				vec![data.into_inner()]
			},
			RuntimeCall::Utility(pallet_utility::Call::batch { calls })
			| RuntimeCall::Utility(pallet_utility::Call::batch_all { calls })
			| RuntimeCall::Utility(pallet_utility::Call::force_batch { calls }) => {
				Self::process_calls(calls, &metrics)
			},
			_ => vec![],
		}
	}

	/// This function processes a list of calls and returns their data as Vec<Vec<u8>>
	fn process_calls(calls: Vec<RuntimeCall>, metrics: &submitted_data::RcMetrics) -> Vec<Vec<u8>> {
		calls
			.into_iter()
			.flat_map(|call| Self::filter(call, Rc::clone(metrics)))
			.collect()
	}
}

/// Decodes and extracts the `data` of `DataAvailability::submit_data` extrinsics.
impl submitted_data::Extractor for Runtime {
	type Error = codec::Error;

	fn extract(
		opaque: &OpaqueExtrinsic,
		metrics: submitted_data::RcMetrics,
	) -> Result<Vec<Vec<u8>>, Self::Error> {
		let extrinsic = UncheckedExtrinsic::try_from(opaque)?;
		let data =
			<Runtime as submitted_data::Filter<RuntimeCall>>::filter(extrinsic.function, metrics);

		Ok(data)
	}
}

// Configure FRAME pallets to include in runtime.
impl frame_system::Config for Runtime {
	/// The data to be stored in an account.
	type AccountData = pallet_balances::AccountData<Balance>;
	/// The maximum length of a block (in bytes).
	/// The identifier used to distinguish between accounts.
	type AccountId = AccountId;
	/// The basic call filter to use in dispatchable.
	type BaseCallFilter = Everything;
	/// The Block type used by the runtime
	type Block = Block;
	/// Maximum number of block number to block hash mappings to keep (oldest pruned first).
	type BlockHashCount = BlockHashCount;
	type BlockLength = RuntimeBlockLength;
	/// Block & extrinsics weights: base values and limits.
	type BlockWeights = constants::system::RuntimeBlockWeights;
	/// The weight of database operations that the runtime can invoke.
	type DbWeight = RocksDbWeight;
	/// The type for hashing blocks and tries.
	type Hash = Hash;
	/// The hashing algorithm used.
	type Hashing = BlakeTwo256;
	/// The header builder type.
	type HeaderExtensionBuilder = frame_system::header_builder::da::HeaderExtensionBuilder<Runtime>;
	/// The lookup mechanism to get account ID from whatever is passed in dispatchers.
	type Lookup = Indices;
	type MaxConsumers = constants::system::MaxConsumers;
	/// The index type for storing how many extrinsics an account has signed.
	type Nonce = Index;
	/// What to do if an account is fully reaped from the system.
	type OnKilledAccount = ();
	/// What to do if a new account is created.
	type OnNewAccount = ();
	// What to do if runtime code change: Default behaviour.
	type OnSetCode = ();
	/// Converts a module to the index of the module in `construct_runtime!`.
	///
	/// This type is being generated by `construct_runtime!`.
	type PalletInfo = PalletInfo;
	/// Randomness
	type Randomness = pallet_babe::RandomnessFromOneEpochAgo<Runtime>;
	/// The aggregated dispatch type that is available for extrinsics.
	type RuntimeCall = RuntimeCall;
	/// The ubiquitous event type.
	type RuntimeEvent = RuntimeEvent;
	/// The ubiquitous origin type.
	type RuntimeOrigin = RuntimeOrigin;
	/// This is used as an identifier of the chain. 42 is the generic substrate prefix.
	type SS58Prefix = constants::system::SS58Prefix;
	/// Data Root
	type SubmittedDataExtractor = Runtime;
	/// Weight information for the extrinsics of this pallet.
	type SystemWeightInfo = weights::frame_system::WeightInfo<Runtime>;
	type UncheckedExtrinsic = UncheckedExtrinsic;
	/// Version of the runtime.
	type Version = Version;
}

impl<LocalCall> frame_system::offchain::CreateSignedTransaction<LocalCall> for Runtime
where
	RuntimeCall: From<LocalCall>,
{
	fn create_transaction<C: frame_system::offchain::AppCrypto<Self::Public, Self::Signature>>(
		call: RuntimeCall,
		public: <Signature as traits::Verify>::Signer,
		account: AccountId,
		nonce: Index,
	) -> Option<(
		RuntimeCall,
		<UncheckedExtrinsic as traits::Extrinsic>::SignaturePayload,
	)> {
		use codec::Encode;
		use sp_runtime::{traits::StaticLookup, SaturatedConversion as _};

		let tip = 0;
		// take the biggest period possible.
		let period = BlockHashCount::get()
			.checked_next_power_of_two()
			.map(|c| c / 2)
			.unwrap_or(2) as u64;
		let current_block = System::block_number()
			.saturated_into::<u64>()
			// The `System::block_number` is initialized with `n+1`,
			// so the actual block number is `n`.
			.saturating_sub(1);
		let era = Era::mortal(period, current_block);
		let extra = (
			frame_system::CheckNonZeroSender::<Runtime>::new(),
			frame_system::CheckSpecVersion::<Runtime>::new(),
			frame_system::CheckTxVersion::<Runtime>::new(),
			frame_system::CheckGenesis::<Runtime>::new(),
			frame_system::CheckEra::<Runtime>::from(era),
			frame_system::CheckNonce::<Runtime>::from(nonce),
			frame_system::CheckWeight::<Runtime>::new(),
			pallet_transaction_payment::ChargeTransactionPayment::<Runtime>::from(tip),
			da_control::CheckAppId::<Runtime>::from(AppId(0)),
		);
		let raw_payload = SignedPayload::new(call, extra)
			.map_err(|e| {
				log::warn!("Unable to create signed payload: {:?}", e);
			})
			.ok()?;
		let signature = raw_payload.using_encoded(|payload| C::sign(payload, public))?;
		let address = Indices::unlookup(account);
		let (call, extra, _) = raw_payload.deconstruct();
		Some((call, (address, signature, extra)))
	}
}

impl frame_system::offchain::SigningTypes for Runtime {
	type Public = <Signature as traits::Verify>::Signer;
	type Signature = Signature;
}

impl<C> frame_system::offchain::SendTransactionTypes<C> for Runtime
where
	RuntimeCall: From<C>,
{
	type Extrinsic = UncheckedExtrinsic;
	type OverarchingCall = RuntimeCall;
}<|MERGE_RESOLUTION|>--- conflicted
+++ resolved
@@ -61,7 +61,6 @@
 use sp_std::vec;
 use sp_std::vec::Vec;
 
-<<<<<<< HEAD
 use constants::time::DAYS;
 use frame_system::limits::BlockLength;
 use frame_system::submitted_data;
@@ -85,12 +84,9 @@
 	VERSION,
 };
 
-type NegativeImbalance = <Balances as Currency<AccountId>>::NegativeImbalance;
-=======
 pub type NegativeImbalance<T> = <pallet_balances::Pallet<T> as Currency<
 	<T as frame_system::Config>::AccountId,
 >>::NegativeImbalance;
->>>>>>> c6e3c1c4
 
 impl pallet_sudo::Config for Runtime {
 	type RuntimeCall = RuntimeCall;
@@ -119,15 +115,12 @@
 	type NextSyncCommitteeIndex = NextSyncCommitteeIndex;
 	type ExecutionStateRootIndex = ExecutionStateRootIndex;
 
-<<<<<<< HEAD
 	type MessageVersion = MessageVersion;
 	type MinLightClientDelay = MinLightClientDelay;
 	type MessageMappingStorageIndex = MessageMappingStorageIndex;
-=======
 	type StepFunctionId = StepFunctionId;
 	type RotateFunctionId = RotateFunctionId;
 
->>>>>>> c6e3c1c4
 	type RuntimeCall = RuntimeCall;
 	type RuntimeEvent = RuntimeEvent;
 	type WeightInfo = weights::pallet_succinct::WeightInfo<Runtime>;
