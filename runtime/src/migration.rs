--- conflicted
+++ resolved
@@ -15,41 +15,22 @@
 // See the License for the specific language governing permissions and
 // limitations under the License.
 
-<<<<<<< HEAD
 use crate::{Runtime, Vector};
-use frame_support::{pallet_prelude::*, traits::OnRuntimeUpgrade, weights::Weight};
-use sp_runtime::Perbill;
-=======
-use crate::Runtime;
 use frame_support::{traits::OnRuntimeUpgrade, weights::Weight};
->>>>>>> 40e055c3
 #[cfg(feature = "try-runtime")]
 use sp_runtime::TryRuntimeError;
 #[cfg(feature = "try-runtime")]
 use sp_std::vec::Vec;
 
-<<<<<<< HEAD
-struct NominationPoolsMigrationV4OldPallet;
-impl Get<Perbill> for NominationPoolsMigrationV4OldPallet {
-	fn get() -> Perbill {
-		Perbill::zero()
-	}
-}
-
 const BRIDGE_OLD_PREFIX: &str = "Succinct";
 
-=======
->>>>>>> 40e055c3
 /// Implements `OnRuntimeUpgrade` trait.
 pub struct Migration {}
 impl OnRuntimeUpgrade for Migration {
 	fn on_runtime_upgrade() -> Weight {
-<<<<<<< HEAD
-		bridge::migrate::<Runtime, Vector, _>(BRIDGE_OLD_PREFIX)
-=======
-		nomad::on_runtime_upgrade()
-		// Weight::zero()
->>>>>>> 40e055c3
+		let nomad = nomad::on_runtime_upgrade();
+		let succinct = bridge::migrate::<Runtime, Vector, _>(BRIDGE_OLD_PREFIX);
+		nomad.saturating_add(succinct)
 	}
 
 	#[cfg(feature = "try-runtime")]
@@ -60,11 +41,8 @@
 
 	#[cfg(feature = "try-runtime")]
 	fn post_upgrade(_state: Vec<u8>) -> Result<(), TryRuntimeError> {
-<<<<<<< HEAD
 		bridge::post_migrate::<Vector, _>(BRIDGE_OLD_PREFIX);
-=======
 		nomad::post_upgrade(_state)
-		// Ok(())
 	}
 }
 
@@ -109,12 +87,10 @@
 			));
 		}
 
->>>>>>> 40e055c3
 		Ok(())
 	}
 }
 
-<<<<<<< HEAD
 pub mod bridge {
 	use crate::migration::Weight;
 	use frame_support::pallet_prelude::PalletInfoAccess;
@@ -225,10 +201,8 @@
 	}
 }
 
-=======
->>>>>>> 40e055c3
 #[cfg(test)]
-mod tests {
+mod tests_succinct {
 	use crate::{Runtime, System};
 	use frame_support::{
 		migration::{get_storage_value, put_storage_value},
@@ -247,7 +221,6 @@
 	}
 
 	#[test]
-<<<<<<< HEAD
 	fn migration_test() {
 		new_test_ext().execute_with(|| {
 			put_storage_value(b"Succinct", b"WhitelistedDomains", b"", vec![2u32]);
@@ -264,7 +237,30 @@
 				get_storage_value::<Vec<u32>>(b"Vector", b"WhitelistedDomains", b""),
 				Some(vec![2u32])
 			);
-=======
+		});
+	}
+}
+
+#[cfg(test)]
+mod tests_nomad {
+	use crate::{Runtime, System};
+	use frame_support::{
+		migration::{get_storage_value, put_storage_value},
+		traits::OnRuntimeUpgrade,
+	};
+	use sp_runtime::BuildStorage;
+
+	pub fn new_test_ext() -> sp_io::TestExternalities {
+		let t = frame_system::GenesisConfig::<Runtime>::default()
+			.build_storage()
+			.unwrap();
+
+		let mut ext = sp_io::TestExternalities::new(t);
+		ext.execute_with(|| System::set_block_number(1));
+		ext
+	}
+
+	#[test]
 	fn nomad_test() {
 		new_test_ext().execute_with(|| {
 			put_storage_value(b"NomadHome", b"Item", b"", 100u32);
@@ -277,7 +273,6 @@
 
 			assert!(get_storage_value::<u32>(b"NomadHome", b"Item", b"").is_none());
 			assert!(get_storage_value::<u32>(b"NomadUpdaterManager", b"Item", b"").is_none());
->>>>>>> 40e055c3
 		});
 	}
 }