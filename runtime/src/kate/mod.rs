pub mod native;
pub mod runtime;

#[cfg(feature = "std")]
use kate::gridgen::core::CellBlock;
// Reexport
<<<<<<< HEAD
pub use runtime::{grid, grid_v4, proof, proof_v4};
=======
pub use runtime::{grid, multiproof, proof};
>>>>>>> 5b22f419

use codec::{Decode, Encode};
use core::num::TryFromIntError;
use scale_info::TypeInfo;
#[cfg(feature = "std")]
use serde::{Deserialize, Serialize};
use sp_core::U256;
use sp_runtime_interface::pass_by::{PassByCodec, PassByInner};
use sp_std::vec::Vec;
use thiserror_no_std::Error;

#[cfg(feature = "std")]
use kate::{com::Error as KateError, gridgen::core::AppRowError as KateAppRowError};

pub type GRawScalar = U256;
pub type GRow = Vec<GRawScalar>;
pub type GDataProof = (GRawScalar, GProof);
pub type GMultiProof = (Vec<GRawScalar>, GProof);
#[derive(Encode, Decode, TypeInfo, PassByCodec, Debug, Clone)]
#[cfg_attr(feature = "std", derive(Deserialize, Serialize))]
pub struct GCellBlock {
	pub start_x: u32,
	pub start_y: u32,
	pub end_x: u32,
	pub end_y: u32,
}

impl GCellBlock {
	#[cfg(feature = "std")]
	pub fn from(block: CellBlock) -> Self {
		Self {
			start_x: block.start_x as u32,
			start_y: block.start_y as u32,
			end_x: block.end_x as u32,
			end_y: block.end_y as u32,
		}
	}
}

/// # NOTE
/// `Serde` requires a custom implementation for `GProof` due to the array size (greater than `[T;32]`).
/// In this case, we transform into a `Vec<u8>` as intermediate step to serialize/deserialize.
#[derive(Encode, Decode, TypeInfo, PassByInner, Debug, Clone, Copy)]
#[cfg_attr(feature = "std", derive(Serialize, Deserialize))]
#[cfg_attr(feature = "std", serde(try_from = "Vec<u8>", into = "Vec<u8>"))]
pub struct GProof([u8; 48]);

impl From<GProof> for Vec<u8> {
	fn from(proof: GProof) -> Self {
		proof.0.to_vec()
	}
}

impl TryFrom<Vec<u8>> for GProof {
	type Error = u32;
	fn try_from(data: Vec<u8>) -> Result<Self, Self::Error> {
		if data.len() != 48 {
			return Err(data.len() as u32);
		};

		let mut proof = [0u8; 48];
		proof.copy_from_slice(&data);
		Ok(GProof(proof))
	}
}

impl GProof {
	pub fn as_slice(&self) -> &[u8] {
		&self.0
	}

	pub fn to_vec(&self) -> Vec<u8> {
		self.0.to_vec()
	}
}

#[derive(Error, Encode, Decode, TypeInfo, PassByCodec, Debug)]
pub enum Error {
	#[error("Invalid integer conversion")]
	TryFromInt,
	#[error("Missing row {0}")]
	MissingRow(u32),
	#[error("Invalid scalar at row {0}")]
	InvalidScalarAtRow(u32),
	#[error("Grid generation error")]
	KateGrid,
	#[error("Invalid grid dimension")]
	InvalidDimension,
	#[error("App Data row error")]
	AppRow,
	#[error("Missing cell {row} {col}")]
	MissingCell { row: u32, col: u32 },
	#[error("MultiProof error")]
	Proof,
	#[error("Failed to extend columns")]
	ColumnExtension,
}

impl From<TryFromIntError> for Error {
	fn from(_: TryFromIntError) -> Self {
		Self::TryFromInt
	}
}

#[cfg(feature = "std")]
impl From<KateError> for Error {
	fn from(_: KateError) -> Self {
		Self::KateGrid
	}
}

#[cfg(feature = "std")]
impl From<KateAppRowError> for Error {
	fn from(_: KateAppRowError) -> Self {
		Self::AppRow
	}
}<|MERGE_RESOLUTION|>--- conflicted
+++ resolved
@@ -4,11 +4,7 @@
 #[cfg(feature = "std")]
 use kate::gridgen::core::CellBlock;
 // Reexport
-<<<<<<< HEAD
-pub use runtime::{grid, grid_v4, proof, proof_v4};
-=======
-pub use runtime::{grid, multiproof, proof};
->>>>>>> 5b22f419
+pub use runtime::{grid, grid_v4, multiproof, proof, proof_v4};
 
 use codec::{Decode, Encode};
 use core::num::TryFromIntError;
