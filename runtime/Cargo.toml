[package]
name = "da-runtime"
version = "7.0.1"
authors = ["Anonymous"]
description = "Avail Runtime"
edition = "2021"
build = "build.rs"
license = "GNU GPLv3"
homepage = "https://www.availproject.org/"
repository = "https://github.com/availproject/avail"

[package.metadata.docs.rs]
targets = ["x86_64-unknown-linux-gnu"]

[dependencies]

# Internal
<<<<<<< HEAD
avail-core = { git = "https://github.com/availproject/avail-core", branch = "ghali/polkadot-sdk-1.1", default-features = false, features = ["runtime"] }
kate = { git = "https://github.com/availproject/avail-core", branch = "ghali/polkadot-sdk-1.1", default-features = false }
=======
avail-core = { git = "https://github.com/availproject/avail-core", branch = "ghali/remove-padding-tail-value", default-features = false, features = ["runtime"] }
kate = { git = "https://github.com/availproject/avail-core", branch = "ghali/remove-padding-tail-value", default-features = false }
>>>>>>> 1da5bbeb
da-control = { path = "../pallets/dactr", default-features = false }

## Nomad
nomad-updater-manager = { path = "../pallets/bridges/nomad/updater-manager", default-features = false }
nomad-home = { path = "../pallets/bridges/nomad/home", default-features = false }
nomad-da-bridge = { path = "../pallets/bridges/nomad/da-bridge", default-features = false }

# External 
static_assertions = "1.1.0"
serde = { version = "1.0.121", optional = true, features = ["derive"] }
log = { version = "0.4.20", default-features = false }
hex-literal = { version = "0.3.4" }

# Substrate
scale-info = { version = "2.5.0", default-features = false, features = ["derive"] }
parity-util-mem = { version = "0.12.0", default-features = false, features = ["primitive-types"] }
codec = { package = "parity-scale-codec", version = "3", default-features = false, features = ["derive"] }

## primitives
sp-consensus-grandpa = { git = "https://github.com/paritytech/polkadot-sdk.git", default-features = false, tag = "polkadot-v1.1.0" }
sp-io = { git = "https://github.com/paritytech/polkadot-sdk.git", tag = "polkadot-v1.1.0", default-features = false }
sp-core = { git = "https://github.com/paritytech/polkadot-sdk.git", tag = "polkadot-v1.1.0", default-features = false }
sp-api = { git = "https://github.com/paritytech/polkadot-sdk.git", tag = "polkadot-v1.1.0", default-features = false }
sp-runtime = { git = "https://github.com/paritytech/polkadot-sdk.git", tag = "polkadot-v1.1.0", default-features = false }
sp-authority-discovery = { git = "https://github.com/paritytech/polkadot-sdk.git", tag = "polkadot-v1.1.0", default-features = false }
sp-version = { git = "https://github.com/paritytech/polkadot-sdk.git", tag = "polkadot-v1.1.0", default-features = false }
sp-consensus-babe = { git = "https://github.com/paritytech/polkadot-sdk.git", tag = "polkadot-v1.1.0",default-features = false }
sp-staking = { git = "https://github.com/paritytech/polkadot-sdk.git", tag = "polkadot-v1.1.0", default-features = false }
sp-transaction-pool = { git = "https://github.com/paritytech/polkadot-sdk.git", tag = "polkadot-v1.1.0", default-features = false }
sp-offchain = { git = "https://github.com/paritytech/polkadot-sdk.git", tag = "polkadot-v1.1.0", default-features = false }
sp-session = { git = "https://github.com/paritytech/polkadot-sdk.git", tag = "polkadot-v1.1.0", default-features = false }
sp-block-builder = { git = "https://github.com/paritytech/polkadot-sdk.git", tag = "polkadot-v1.1.0", default-features = false }
sp-inherents = { git = "https://github.com/paritytech/polkadot-sdk.git", tag = "polkadot-v1.1.0", default-features = false }
sp-npos-elections = { git = "https://github.com/paritytech/polkadot-sdk.git", tag = "polkadot-v1.1.0", default-features = false }
sp-std = { git = "https://github.com/paritytech/polkadot-sdk.git", tag = "polkadot-v1.1.0", default-features = false }
sp-storage = { git = "https://github.com/paritytech/polkadot-sdk.git", tag = "polkadot-v1.1.0", default-features = false }

## frame dependencies
frame-support = { git = "https://github.com/paritytech/polkadot-sdk.git", tag = "polkadot-v1.1.0",default-features = false }
frame-system = { path = "../pallets/system", default-features = false, features = ["serde"] }
frame-executive = { path = "../pallets/executive", default-features = false }
frame-try-runtime = { git = "https://github.com/paritytech/polkadot-sdk.git", tag = "polkadot-v1.1.0", default-features = false, optional = true }

pallet-balances = { git = "https://github.com/paritytech/polkadot-sdk.git", tag = "polkadot-v1.1.0", default-features = false }
pallet-session = { git = "https://github.com/paritytech/polkadot-sdk.git", tag = "polkadot-v1.1.0", features = ['historical'], default-features = false }
pallet-im-online = { git = "https://github.com/paritytech/polkadot-sdk.git", tag = "polkadot-v1.1.0", default-features = false }
pallet-grandpa = { git = "https://github.com/paritytech/polkadot-sdk.git", tag = "polkadot-v1.1.0", default-features = false }
pallet-timestamp = { git = "https://github.com/paritytech/polkadot-sdk.git", tag = "polkadot-v1.1.0", default-features = false }
pallet-transaction-payment = { git = "https://github.com/paritytech/polkadot-sdk.git", tag = "polkadot-v1.1.0", default-features = false }
pallet-staking = { git = "https://github.com/paritytech/polkadot-sdk.git", tag = "polkadot-v1.1.0", default-features = false }
pallet-staking-reward-curve = { git = "https://github.com/paritytech/polkadot-sdk.git", tag = "polkadot-v1.1.0", default-features = false }
pallet-utility = { git = "https://github.com/paritytech/polkadot-sdk.git", tag = "polkadot-v1.1.0", default-features = false }
pallet-scheduler = { git = "https://github.com/paritytech/polkadot-sdk.git", tag = "polkadot-v1.1.0", default-features = false }
pallet-babe = { git = "https://github.com/paritytech/polkadot-sdk.git", tag = "polkadot-v1.1.0", default-features = false }
pallet-authorship = { git = "https://github.com/paritytech/polkadot-sdk.git", tag = "polkadot-v1.1.0", default-features = false }
pallet-indices = { git = "https://github.com/paritytech/polkadot-sdk.git", tag = "polkadot-v1.1.0", default-features = false }
pallet-offences = { git = "https://github.com/paritytech/polkadot-sdk.git", tag = "polkadot-v1.1.0", default-features = false }
pallet-treasury = { git = "https://github.com/paritytech/polkadot-sdk.git", tag = "polkadot-v1.1.0", default-features = false }
pallet-collective = { git = "https://github.com/paritytech/polkadot-sdk.git", tag = "polkadot-v1.1.0", default-features = false }
pallet-bounties = { git = "https://github.com/paritytech/polkadot-sdk.git", tag = "polkadot-v1.1.0", default-features = false }
pallet-sudo = { git = "https://github.com/paritytech/polkadot-sdk.git", tag = "polkadot-v1.1.0", default-features = false }
pallet-authority-discovery = { git = "https://github.com/paritytech/polkadot-sdk.git", tag = "polkadot-v1.1.0", default-features = false }
pallet-elections-phragmen = { git = "https://github.com/paritytech/polkadot-sdk.git", tag = "polkadot-v1.1.0", default-features = false }
pallet-tips = { git = "https://github.com/paritytech/polkadot-sdk.git", tag = "polkadot-v1.1.0", default-features = false }
pallet-membership = { git = "https://github.com/paritytech/polkadot-sdk.git", tag = "polkadot-v1.1.0", default-features = false }
pallet-bags-list = { git = "https://github.com/paritytech/polkadot-sdk.git", tag = "polkadot-v1.1.0", default-features = false }
pallet-election-provider-multi-phase = { git = "https://github.com/paritytech/polkadot-sdk.git", tag = "polkadot-v1.1.0", default-features = false }
frame-election-provider-support = { git = "https://github.com/paritytech/polkadot-sdk.git", tag = "polkadot-v1.1.0", default-features = false }
pallet-democracy = { git = "https://github.com/paritytech/polkadot-sdk.git", tag = "polkadot-v1.1.0", default-features = false }
pallet-mmr = { git = "https://github.com/paritytech/polkadot-sdk.git", tag = "polkadot-v1.1.0", default-features = false }
pallet-multisig = { git = "https://github.com/paritytech/polkadot-sdk.git", tag = "polkadot-v1.1.0", default-features = false }
pallet-child-bounties = { git = "https://github.com/paritytech/polkadot-sdk.git", tag = "polkadot-v1.1.0", default-features = false }
pallet-preimage = { git = "https://github.com/paritytech/polkadot-sdk.git", tag = "polkadot-v1.1.0", default-features = false }
pallet-nomination-pools = { git = "https://github.com/paritytech/polkadot-sdk.git", tag = "polkadot-v1.1.0", default-features = false}
pallet-nomination-pools-runtime-api = { git = "https://github.com/paritytech/polkadot-sdk.git", tag = "polkadot-v1.1.0", default-features = false }
pallet-identity = { git = "https://github.com/paritytech/polkadot-sdk.git", tag = "polkadot-v1.1.0", default-features = false }
pallet-proxy = { git = "https://github.com/paritytech/polkadot-sdk.git", tag = "polkadot-v1.1.0", default-features = false }

pallet-mandate = { path = "../pallets/mandate", default-features = false }
pallet-succinct = { path = "../pallets/succinct", default-features = false }

## RPCs
pallet-transaction-payment-rpc-runtime-api = { git = "https://github.com/paritytech/polkadot-sdk.git", tag = "polkadot-v1.1.0", default-features = false }
frame-system-rpc-runtime-api = { path = "../pallets/system/rpc/runtime-api" , default-features = false }

## benchmarking
frame-benchmarking = { git = "https://github.com/paritytech/polkadot-sdk.git", tag = "polkadot-v1.1.0", default-features = false, optional = true }
frame-system-benchmarking = { path = "../pallets/system/benchmarking", default-features = false, optional = true }
#pallet-session-benchmarking = { version = "4.0.0-dev", default-features = false, optional = true }
#pallet-offences-benchmarking = { version = "4.0.0-dev", default-features = false, optional = true }

[build-dependencies]
substrate-wasm-builder = { git = "https://github.com/paritytech/polkadot-sdk.git", tag = "polkadot-v1.1.0" }

[dev-dependencies]
test-case = "1.2.3"
hex = "0.4"
hex-literal = "0.3.4"
serde_json = "1.0"
sp-keyring = { git = "https://github.com/paritytech/polkadot-sdk.git", tag = "polkadot-v1.1.0" }
env_logger = "0.9.1"
pallet-staking-reward-fn = { git = "https://github.com/paritytech/polkadot-sdk.git", tag = "polkadot-v1.1.0" }
iai = "0.1.1"
iai-callgrind = { version = "0.7.3" }
criterion = "0.5.1"
codspeed-criterion-compat = "2.2.0"
divan = "0.1.2"

[[bench]]
name = "header_kate_commitment_iai_callgrind"
harness = false

[[bench]]
name = "header_kate_commitment_iai"
harness = false

[[bench]]
name = "header_kate_commitment_cri"
harness = false

[[bench]]
name = "header_kate_commitment_divan"
harness = false

[features]
default = [ "std" ]
with-tracing = [ "frame-executive/with-tracing" ]
fast-runtime = []
codspeed = []
header_commitment_corruption = [ "frame-system/header_commitment_corruption" ]
std = [
	"avail-core/std",
	"codec/std",
	"da-control/std",
	"frame-benchmarking?/std",
	"frame-election-provider-support/std",
	"frame-executive/std",
	"frame-support/std",
	#"parity-util-mem/std",
	"frame-system-benchmarking?/std",
	"frame-system-rpc-runtime-api/std",
	"frame-system/std",
	"frame-try-runtime?/std",
	"kate/std",
	"log/std",
	"nomad-da-bridge/std",
	"nomad-home/std",
	"nomad-updater-manager/std",
	"pallet-authority-discovery/std",
	"pallet-authorship/std",
	"pallet-babe/std",
	"pallet-bags-list/std",
	"pallet-balances/std",
	"pallet-bounties/std",
	"pallet-child-bounties/std",
	"pallet-collective/std",
	"pallet-democracy/std",
	"pallet-election-provider-multi-phase/std",
	"pallet-elections-phragmen/std",
	"pallet-grandpa/std",
	"pallet-identity/std",
	"pallet-im-online/std",
	"pallet-indices/std",
	"pallet-mandate/std",
	"pallet-membership/std",
	"pallet-mmr/std",
	"pallet-multisig/std",
	"pallet-nomination-pools-runtime-api/std",
	"pallet-nomination-pools/std",
	"pallet-offences/std",
	"pallet-preimage/std",
	"pallet-proxy/std",
	"pallet-scheduler/std",
	"pallet-session/std",
	"pallet-staking/std",
	"pallet-succinct/std",
	"pallet-sudo/std",
	"pallet-timestamp/std",
	"pallet-tips/std",
	"pallet-transaction-payment-rpc-runtime-api/std",
	"pallet-transaction-payment/std",
	"pallet-treasury/std",
	"pallet-utility/std",
	"scale-info/std",
	"serde",
	"sp-api/std",
	"sp-authority-discovery/std",
	"sp-block-builder/std",
	"sp-consensus-babe/std",
	"sp-consensus-grandpa/std",
	"sp-core/std",
	"sp-inherents/std",
	"sp-io/std",
	"sp-npos-elections/std",
	"sp-offchain/std",
	"sp-runtime/std",
	"sp-session/std",
	"sp-staking/std",
	"sp-std/std",
	"sp-transaction-pool/std",
	"sp-version/std",
]

runtime-benchmarks = [
	"da-control/runtime-benchmarks",
	"frame-benchmarking/runtime-benchmarks",
	"frame-support/runtime-benchmarks",
	"frame-system-benchmarking/runtime-benchmarks",
	"frame-system/runtime-benchmarks",
	"nomad-da-bridge/runtime-benchmarks",
	"nomad-home/runtime-benchmarks",
	"nomad-updater-manager/runtime-benchmarks",
	"pallet-babe/runtime-benchmarks",
	"pallet-bags-list/runtime-benchmarks",
	"pallet-balances/runtime-benchmarks",
	"pallet-bounties/runtime-benchmarks",
	"pallet-child-bounties/runtime-benchmarks",
	"pallet-collective/runtime-benchmarks",
	"pallet-democracy/runtime-benchmarks",
	"pallet-election-provider-multi-phase/runtime-benchmarks",
	"pallet-elections-phragmen/runtime-benchmarks",
	"pallet-grandpa/runtime-benchmarks",
	"pallet-identity/runtime-benchmarks",
	"pallet-im-online/runtime-benchmarks",
	"pallet-indices/runtime-benchmarks",
	"pallet-mandate/runtime-benchmarks",
	"pallet-membership/runtime-benchmarks",
	"pallet-mmr/runtime-benchmarks",
	"pallet-multisig/runtime-benchmarks",
	"pallet-preimage/runtime-benchmarks",
	"pallet-proxy/runtime-benchmarks",
	"pallet-scheduler/runtime-benchmarks",
	"pallet-staking/runtime-benchmarks",
	"pallet-succinct/runtime-benchmarks",
	"pallet-timestamp/runtime-benchmarks",
	"pallet-tips/runtime-benchmarks",
	"pallet-treasury/runtime-benchmarks",
	"pallet-utility/runtime-benchmarks",
	"sp-runtime/runtime-benchmarks",
]

try-runtime = [
	"avail-core/try-runtime",
	"da-control/try-runtime",
	"frame-executive/try-runtime",
	"frame-support/try-runtime",
	"frame-system/try-runtime",
	"frame-try-runtime/try-runtime",
	"nomad-da-bridge/try-runtime",
	"nomad-home/try-runtime",
	"nomad-updater-manager/try-runtime",
	"pallet-authority-discovery/try-runtime",
	"pallet-authorship/try-runtime",
	"pallet-babe/try-runtime",
	"pallet-bags-list/try-runtime",
	"pallet-balances/try-runtime",
	"pallet-bounties/try-runtime",
	"pallet-collective/try-runtime",
	"pallet-democracy/try-runtime",
	"pallet-election-provider-multi-phase/try-runtime",
	"pallet-elections-phragmen/try-runtime",
	"pallet-grandpa/try-runtime",
	"pallet-identity/try-runtime",
	"pallet-im-online/try-runtime",
	"pallet-indices/try-runtime",
	"pallet-mandate/try-runtime",
	"pallet-membership/try-runtime",
	"pallet-mmr/try-runtime",
	"pallet-multisig/try-runtime",
	"pallet-nomination-pools/try-runtime",
	"pallet-offences/try-runtime",
	"pallet-preimage/try-runtime",
	"pallet-proxy/try-runtime",
	"pallet-scheduler/try-runtime",
	"pallet-session/try-runtime",
	"pallet-staking/try-runtime",
	"pallet-succinct/try-runtime",
	"pallet-sudo/try-runtime",
	"pallet-timestamp/try-runtime",
	"pallet-tips/try-runtime",
	"pallet-transaction-payment/try-runtime",
	"pallet-treasury/try-runtime",
	"pallet-utility/try-runtime",
	"sp-runtime/try-runtime",
]<|MERGE_RESOLUTION|>--- conflicted
+++ resolved
@@ -15,13 +15,8 @@
 [dependencies]
 
 # Internal
-<<<<<<< HEAD
-avail-core = { git = "https://github.com/availproject/avail-core", branch = "ghali/polkadot-sdk-1.1", default-features = false, features = ["runtime"] }
-kate = { git = "https://github.com/availproject/avail-core", branch = "ghali/polkadot-sdk-1.1", default-features = false }
-=======
-avail-core = { git = "https://github.com/availproject/avail-core", branch = "ghali/remove-padding-tail-value", default-features = false, features = ["runtime"] }
-kate = { git = "https://github.com/availproject/avail-core", branch = "ghali/remove-padding-tail-value", default-features = false }
->>>>>>> 1da5bbeb
+avail-core = { git = "https://github.com/availproject/avail-core", branch = "ghali/substrate-and-padding", default-features = false, features = ["runtime"] }
+kate = { git = "https://github.com/availproject/avail-core", branch = "ghali/substrate-and-padding", default-features = false }
 da-control = { path = "../pallets/dactr", default-features = false }
 
 ## Nomad
