--- conflicted
+++ resolved
@@ -15,13 +15,8 @@
 [dependencies]
 
 # Internal
-<<<<<<< HEAD
 avail-core = { git = "https://github.com/availproject/avail-core", branch = "ghali/polkadot-sdk-1.1", default-features = false, features = ["runtime"] }
 kate = { git = "https://github.com/availproject/avail-core", branch = "ghali/polkadot-sdk-1.1", default-features = false }
-=======
-avail-core = { git = "https://github.com/availproject/avail-core", tag = "node-v1.9.0.0", default-features = false, features = ["runtime"] }
-kate = { git = "https://github.com/availproject/avail-core", tag = "node-v1.9.0.0", default-features = false }
->>>>>>> e976c560
 da-control = { path = "../pallets/dactr", default-features = false }
 
 ## Nomad
@@ -32,13 +27,8 @@
 # External 
 static_assertions = "1.1.0"
 serde = { version = "1.0.121", optional = true, features = ["derive"] }
-<<<<<<< HEAD
 log = { version = "0.4.20", default-features = false }
-hex-literal = { version = "0.3.4", optional = true }
-=======
-log = { version = "0.4.17", default-features = false }
 hex-literal = { version = "0.3.4" }
->>>>>>> e976c560
 
 # Substrate
 scale-info = { version = "2.5.0", default-features = false, features = ["derive"] }
