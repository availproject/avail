--- conflicted
+++ resolved
@@ -194,15 +194,11 @@
 	) -> TransactionValidity {
 		let iterations = 0;
 		let call = WrappedCall::<T>(call);
-<<<<<<< HEAD
 		// check if the call is da_light & ban it
 		ensure!(!call.is_da_light_call(), InvalidTransaction::Call);
-		let Some(calls) = call.get_batch_call() else {
-=======
 
 		if let Some(call) = call.get_proxy_call() {
 			Self::recursive_proxy_call(call, iterations, false)?;
->>>>>>> 5b22f419
 			return Ok(ValidTransaction::default());
 		}
 
