--- conflicted
+++ resolved
@@ -12,13 +12,8 @@
 targets = ["x86_64-unknown-linux-gnu"]
 
 [dependencies]
-<<<<<<< HEAD
 da-primitives = { git = "https://github.com/maticnetwork/avail-core.git", tag = "da/v0.4.0", default-features = false }
 kate = { git = "https://github.com/maticnetwork/avail-core.git", tag = "da/v0.4.0", default-features = false }
-=======
-da-primitives = { git = "https://github.com/maticnetwork/avail-core.git", tag = "v0.3.0", default-features = false }
-kate = { git = "https://github.com/maticnetwork/avail-core.git", tag = "v0.3.0", default-features = false }
->>>>>>> a7dac08d
 
 # Substrate
 serde = { version = "1.0.126", optional = true, features = ["derive"] }
