--- conflicted
+++ resolved
@@ -14,19 +14,11 @@
 
 [dependencies]
 # Our crates
-<<<<<<< HEAD
 nomad-signature = { version = "0.1", default-features = false }
 nomad-merkle = { version = "0.1", default-features = false }
 nomad-base = { version = "0.1", default-features = false }
 nomad-core = { version = "0.1", default-features = false }
 nomad-updater-manager = { path = "../updater-manager", default-features = false }
-=======
-signature = { git = "https://github.com/maticnetwork/avail-core.git", tag = "v0.7.0", default-features = false }
-merkle = { git = "https://github.com/maticnetwork/avail-core.git", tag = "v0.7.0", default-features = false }
-nomad-base = { git = "https://github.com/maticnetwork/avail-core.git", tag = "v0.7.0", default-features = false }
-nomad-core = { git = "https://github.com/maticnetwork/avail-core.git", tag = "v0.7.0", default-features = false }
-updater-manager = { path = "../updater-manager", default-features = false }
->>>>>>> 96919319
 
 # Substrate 
 codec = { package = "parity-scale-codec", version = "3", default-features = false, features = ["derive"] }
@@ -47,13 +39,7 @@
 thiserror-no-std = "2.0.2"
 
 [dev-dependencies]
-<<<<<<< HEAD
-# ethers-signers = "1"
 da-primitives = "0.4"
-=======
-ethers-signers = "0.13.0"
-da-primitives = { git = "https://github.com/maticnetwork/avail-core.git", tag = "v0.7.0" }
->>>>>>> 96919319
 test-case = "1.2.3"
 
 [features]
