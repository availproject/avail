[package]
name = "nomad-home"
version = "4.0.0-dev"
description = "FRAME pallet template for defining custom runtime logic."
authors = ["Substrate DevHub <https://github.com/substrate-developer-hub>"]
homepage = "https://substrate.io/"
edition = "2021"
license = "Unlicense"
publish = false
repository = "https://github.com/substrate-developer-hub/substrate-node-template/"

[package.metadata.docs.rs]
targets = ["x86_64-unknown-linux-gnu"]

[dependencies]
# Our crates
signature = { git = "https://github.com/maticnetwork/avail-core.git", tag = "kate/v0.2.1", default-features = false }
merkle = { git = "https://github.com/maticnetwork/avail-core.git", tag = "kate/v0.2.1", default-features = false }
nomad-base = { git = "https://github.com/maticnetwork/avail-core.git", tag = "kate/v0.2.1", default-features = false }
nomad-core = { git = "https://github.com/maticnetwork/avail-core.git", tag = "kate/v0.2.1", default-features = false }
updater-manager = { path = "../updater-manager", default-features = false }

# 3rd-party
serde = { version = "1.0.126", optional = true, features = ["derive"] }
codec = { package = "parity-scale-codec", version = "2.0.0", default-features = false, features = ["derive"] }
scale-info = { version = "1.0", default-features = false, features = ["derive"] }
sp-core = { version = "4.0.0-dev", default-features = false }
sp-std = { version = "4.0.0-dev", default-features = false }
sp-io = { version = "4.0.0-dev", default-features = false }
sp-runtime = { version = "4.0.0-dev", default-features = false }
sp-arithmetic = { version = "4.0.0-dev", default-features = false }
frame-support = { version = "4.0.0-dev", default-features = false }
frame-system = { version = "4.0.0-dev", default-features = false }
frame-benchmarking = { version = "4.0.0-dev", default-features = false, optional = true }
primitive-types = { git = "https://github.com/paritytech/parity-common.git", tag = "parity-util-mem-v0.10.1", default-features = false }
thiserror-no-std = "2.0.2"
<<<<<<< HEAD
signature = { git = "https://github.com/maticnetwork/avail-core.git", tag = "kate/v0.2.1", default-features = false }
merkle = { git = "https://github.com/maticnetwork/avail-core.git", tag = "kate/v0.2.1", default-features = false }
nomad-base = { git = "https://github.com/maticnetwork/avail-core.git", tag = "kate/v0.2.1", default-features = false }
nomad-core = { git = "https://github.com/maticnetwork/avail-core.git", tag = "kate/v0.2.1", default-features = false }
updater-manager = { path = "../updater-manager", default-features = false }
=======
>>>>>>> 8d25e959
hex-literal = "0.3.4"


[dev-dependencies]
ethers-signers = "0.13.0"
da-primitives = { git = "https://github.com/maticnetwork/avail-core.git", tag = "kate/v0.2.1" }
test-case = "1.2.3"
frame-benchmarking = "4.0.0-dev"

[features]
default = ["std"]
std = [
	"codec/std",
	"scale-info/std",
	"frame-support/std",
	"frame-system/std",
	"nomad-core/std",
	"nomad-base/std",
<<<<<<< HEAD
	"updater-manager/std",
=======
	"updater-manager/std"
>>>>>>> 8d25e959
]

runtime-benchmarks = [
	"frame-benchmarking",
	"sp-runtime/runtime-benchmarks",
	"frame-support/runtime-benchmarks",
]
try-runtime = ["frame-support/try-runtime"]<|MERGE_RESOLUTION|>--- conflicted
+++ resolved
@@ -34,14 +34,6 @@
 frame-benchmarking = { version = "4.0.0-dev", default-features = false, optional = true }
 primitive-types = { git = "https://github.com/paritytech/parity-common.git", tag = "parity-util-mem-v0.10.1", default-features = false }
 thiserror-no-std = "2.0.2"
-<<<<<<< HEAD
-signature = { git = "https://github.com/maticnetwork/avail-core.git", tag = "kate/v0.2.1", default-features = false }
-merkle = { git = "https://github.com/maticnetwork/avail-core.git", tag = "kate/v0.2.1", default-features = false }
-nomad-base = { git = "https://github.com/maticnetwork/avail-core.git", tag = "kate/v0.2.1", default-features = false }
-nomad-core = { git = "https://github.com/maticnetwork/avail-core.git", tag = "kate/v0.2.1", default-features = false }
-updater-manager = { path = "../updater-manager", default-features = false }
-=======
->>>>>>> 8d25e959
 hex-literal = "0.3.4"
 
 
@@ -60,11 +52,7 @@
 	"frame-system/std",
 	"nomad-core/std",
 	"nomad-base/std",
-<<<<<<< HEAD
-	"updater-manager/std",
-=======
 	"updater-manager/std"
->>>>>>> 8d25e959
 ]
 
 runtime-benchmarks = [
