[package]
name = "pallet-vector"
version = "1.0.0"
edition = "2021"

[package.metadata.docs.rs]
targets = ["x86_64-unknown-linux-gnu"]

[dependencies]
<<<<<<< HEAD
avail-core.workspace = true

codec = { package = "parity-scale-codec", version = "3.0.0", default-features = false, features = [
	"derive",
] }
scale-info = { version = "2.5.0", default-features = false, features = [
	"derive",
] }
frame-support = { git = "https://github.com/availproject/polkadot-sdk.git", tag = "polkadot-v1.6.0-patch", default-features = false }
frame-system = { default-features = false, path = "../system" }
sp-io = { git = "https://github.com/availproject/polkadot-sdk.git", tag = "polkadot-v1.6.0-patch", default-features = false }
sp-runtime = { git = "https://github.com/availproject/polkadot-sdk.git", tag = "polkadot-v1.6.0-patch", default-features = false }
sp-std = { git = "https://github.com/availproject/polkadot-sdk.git", tag = "polkadot-v1.6.0-patch", default-features = false }
sp-core = { git = "https://github.com/availproject/polkadot-sdk.git", tag = "polkadot-v1.6.0-patch", default-features = false }
frame-benchmarking = { git = "https://github.com/availproject/polkadot-sdk.git", tag = "polkadot-v1.6.0-patch", default-features = false, optional = true }
sp-inherents = { git = "https://github.com/availproject/polkadot-sdk.git", tag = "polkadot-v1.6.0-patch", default-features = false, optional = true }
=======
codec = { package = "parity-scale-codec", version = "3.0.0", default-features = false, features = ["derive"] }
scale-info = { version = "2.5.0", default-features = false, features = ["derive"] }
frame-support = { workspace = true, default-features = false }
frame-system = { default-features = false, path = "../system" }
sp-io = { workspace = true, default-features = false }
sp-runtime = { workspace = true, default-features = false }
sp-std = { workspace = true, default-features = false }
sp-core = { workspace = true, default-features = false }
frame-benchmarking = { workspace = true, default-features = false, optional = true }
avail-core = { workspace = true, default-features = false, features = ["runtime"]}
>>>>>>> 673a1698


ark-bn254 = { version = "0.3.0", default-features = false, features = [
	"curve",
] }
ark-groth16 = { version = "0.3.0", default-features = false }
ark-ec = "0.4.2"
ark-std = { version = "0.4.0", default-features = false }
ark-serialize = { version = "0.4.0", features = [
	"derive",
], default-features = false }
ark-ff = { version = "0.3.0", default-features = false }
ark-snark = "0.4.0"
<<<<<<< HEAD

serde = { version = "1.0.149", default-features = false, features = [
	"derive",
	"alloc",
] }
serde_json = { version = "1.0.89", default-features = false, features = [
	"alloc",
] }
=======
serde = { version = "1.0.149", default-features = false, features = ["derive", "alloc"] }
serde_json = { version = "1.0.89", default-features = false, features = ["alloc"] }
>>>>>>> 673a1698
sha2 = { version = "0.10.8", default-features = false }
log = "0.4.20"
hex-literal = "0.4.1"
trie-db = { version = "0.24.0", default-features = false }
hash-db = { version = "0.15.2", default-features = false }
memory-db = { version = "0.30.0", default-features = false }
tiny-keccak = { version = "2.0.2", features = ["keccak"], optional = true }
rlp = { version = "0.5.2", default-features = false }
hash256-std-hasher = { version = "0.15.2", default-features = false }
<<<<<<< HEAD
async-trait = { version = "0.1.74", optional = true }

#hex = "0.4.3"
primitive-types = { version = "0.12.0", default-features = false }
ethabi = { version = "18.0.0", default-features = false }

=======
primitive-types = { version = "0.12.0", default-features = false }
ethabi = { version = "18.0.0", default-features = false }

patricia-merkle-trie = { path = "../../patricia-merkle-trie", default-features = false }

>>>>>>> 673a1698
[dev-dependencies]
pallet-balances = { workspace = true, default-features = false, features = ["std"] }
pallet-timestamp = { workspace = true, default-features = false }

[features]
default = ["std"]
std = [
	"avail-core/std",
	"codec/std",
	"frame-benchmarking?/std",
	"frame-support/std",
	"frame-system/std",
	"scale-info/std",
	"sp-core/std",
	"sp-io/std",
	"sp-runtime/std",
	"sp-std/std",
	"sp-inherents/std",
	"async-trait",
]
runtime-benchmarks = [
	"frame-benchmarking",
	"frame-benchmarking/runtime-benchmarks",
	"frame-support/runtime-benchmarks",
	"frame-system/runtime-benchmarks",
	"sp-runtime/runtime-benchmarks",
]
try-runtime = [
	"frame-support/try-runtime",
	"frame-system/try-runtime",
	"sp-runtime/try-runtime",
]<|MERGE_RESOLUTION|>--- conflicted
+++ resolved
@@ -7,91 +7,51 @@
 targets = ["x86_64-unknown-linux-gnu"]
 
 [dependencies]
-<<<<<<< HEAD
-avail-core.workspace = true
-
-codec = { package = "parity-scale-codec", version = "3.0.0", default-features = false, features = [
-	"derive",
-] }
-scale-info = { version = "2.5.0", default-features = false, features = [
-	"derive",
-] }
-frame-support = { git = "https://github.com/availproject/polkadot-sdk.git", tag = "polkadot-v1.6.0-patch", default-features = false }
-frame-system = { default-features = false, path = "../system" }
-sp-io = { git = "https://github.com/availproject/polkadot-sdk.git", tag = "polkadot-v1.6.0-patch", default-features = false }
-sp-runtime = { git = "https://github.com/availproject/polkadot-sdk.git", tag = "polkadot-v1.6.0-patch", default-features = false }
-sp-std = { git = "https://github.com/availproject/polkadot-sdk.git", tag = "polkadot-v1.6.0-patch", default-features = false }
-sp-core = { git = "https://github.com/availproject/polkadot-sdk.git", tag = "polkadot-v1.6.0-patch", default-features = false }
-frame-benchmarking = { git = "https://github.com/availproject/polkadot-sdk.git", tag = "polkadot-v1.6.0-patch", default-features = false, optional = true }
-sp-inherents = { git = "https://github.com/availproject/polkadot-sdk.git", tag = "polkadot-v1.6.0-patch", default-features = false, optional = true }
-=======
 codec = { package = "parity-scale-codec", version = "3.0.0", default-features = false, features = ["derive"] }
-scale-info = { version = "2.5.0", default-features = false, features = ["derive"] }
+scale-info.workspace = true
 frame-support = { workspace = true, default-features = false }
 frame-system = { default-features = false, path = "../system" }
 sp-io = { workspace = true, default-features = false }
 sp-runtime = { workspace = true, default-features = false }
 sp-std = { workspace = true, default-features = false }
 sp-core = { workspace = true, default-features = false }
+sp-inherents = { workspace = true, default-features = false }
 frame-benchmarking = { workspace = true, default-features = false, optional = true }
 avail-core = { workspace = true, default-features = false, features = ["runtime"]}
->>>>>>> 673a1698
+avail-base = { workspace = true, default-features = false }
 
-
-ark-bn254 = { version = "0.3.0", default-features = false, features = [
-	"curve",
-] }
-ark-groth16 = { version = "0.3.0", default-features = false }
-ark-ec = "0.4.2"
-ark-std = { version = "0.4.0", default-features = false }
-ark-serialize = { version = "0.4.0", features = [
-	"derive",
-], default-features = false }
-ark-ff = { version = "0.3.0", default-features = false }
-ark-snark = "0.4.0"
-<<<<<<< HEAD
-
-serde = { version = "1.0.149", default-features = false, features = [
-	"derive",
-	"alloc",
-] }
-serde_json = { version = "1.0.89", default-features = false, features = [
-	"alloc",
-] }
-=======
-serde = { version = "1.0.149", default-features = false, features = ["derive", "alloc"] }
-serde_json = { version = "1.0.89", default-features = false, features = ["alloc"] }
->>>>>>> 673a1698
-sha2 = { version = "0.10.8", default-features = false }
-log = "0.4.20"
-hex-literal = "0.4.1"
-trie-db = { version = "0.24.0", default-features = false }
-hash-db = { version = "0.15.2", default-features = false }
-memory-db = { version = "0.30.0", default-features = false }
-tiny-keccak = { version = "2.0.2", features = ["keccak"], optional = true }
-rlp = { version = "0.5.2", default-features = false }
-hash256-std-hasher = { version = "0.15.2", default-features = false }
-<<<<<<< HEAD
-async-trait = { version = "0.1.74", optional = true }
-
-#hex = "0.4.3"
-primitive-types = { version = "0.12.0", default-features = false }
-ethabi = { version = "18.0.0", default-features = false }
-
-=======
-primitive-types = { version = "0.12.0", default-features = false }
-ethabi = { version = "18.0.0", default-features = false }
+ark-bn254.workspace = true
+ark-groth16.workspace = true
+ark-ec.workspace = true
+ark-std.workspace = true
+ark-serialize.workspace = true
+ark-ff.workspace = true
+ark-snark.workspace = true
+serde.workspace = true
+serde_json.workspace = true
+sha2.workspace = true
+log.workspace = true
+hex-literal.workspace = true
+trie-db.workspace = true
+hash-db.workspace = true
+memory-db.workspace = true
+tiny-keccak = { workspace = true, optional = true }
+rlp.workspace = true
+hash256-std-hasher.workspace = true
+async-trait = { workspace = true, optional = true }
+primitive-types.workspace = true
+ethabi.workspace = true
 
 patricia-merkle-trie = { path = "../../patricia-merkle-trie", default-features = false }
 
->>>>>>> 673a1698
 [dev-dependencies]
 pallet-balances = { workspace = true, default-features = false, features = ["std"] }
 pallet-timestamp = { workspace = true, default-features = false }
 
 [features]
-default = ["std"]
+default = [ "std" ]
 std = [
+	"avail-base/std",
 	"avail-core/std",
 	"codec/std",
 	"frame-benchmarking?/std",
@@ -103,7 +63,6 @@
 	"sp-runtime/std",
 	"sp-std/std",
 	"sp-inherents/std",
-	"async-trait",
 ]
 runtime-benchmarks = [
 	"frame-benchmarking",
