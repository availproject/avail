[package]
name = "nomad-home"
version = "4.0.0-dev"
description = "FRAME pallet template for defining custom runtime logic."
authors = ["Substrate DevHub <https://github.com/substrate-developer-hub>"]
homepage = "https://substrate.io/"
edition = "2021"
license = "Unlicense"
publish = false
repository = "https://github.com/substrate-developer-hub/substrate-node-template/"

[package.metadata.docs.rs]
targets = ["x86_64-unknown-linux-gnu"]

[dependencies]
# Our crates
nomad-signature = { git = "https://github.com/availproject/avail-core", tag = "node-v1.9.0.0", default-features = false }
nomad-merkle = { git = "https://github.com/availproject/avail-core", tag = "node-v1.9.0.0", default-features = false }
nomad-base = { git = "https://github.com/availproject/avail-core", tag = "node-v1.9.0.0", default-features = false }
nomad-core = { git = "https://github.com/availproject/avail-core", tag = "node-v1.9.0.0", default-features = false }
nomad-updater-manager = { path = "../updater-manager", default-features = false }

# Substrate 
codec = { package = "parity-scale-codec", version = "3", default-features = false, features = ["derive"] }
scale-info = { version = "2.5.0", default-features = false, features = ["derive"] }
sp-core = { git = "https://github.com/paritytech/substrate.git", branch = "polkadot-v1.0.0", default-features = false }
sp-runtime = { git = "https://github.com/paritytech/substrate.git", branch = "polkadot-v1.0.0", default-features = false }
sp-std = { git = "https://github.com/paritytech/substrate.git", branch = "polkadot-v1.0.0", default-features = false }
frame-support = { git = "https://github.com/paritytech/substrate.git", branch = "polkadot-v1.0.0", default-features = false }
frame-system = { path = "../../../../pallets/system", default-features = false }
frame-benchmarking = { git = "https://github.com/paritytech/substrate.git", branch = "polkadot-v1.0.0", default-features = false, optional = true }

# Others
hex-literal = { version = "0.3.4", optional = true }

[dev-dependencies]
<<<<<<< HEAD
avail-core.workspace = true
=======
avail-core = { git = "https://github.com/availproject/avail-core", tag = "node-v1.9.0.0", features = ["runtime"] }
>>>>>>> 828b259e
frame-benchmarking = { git = "https://github.com/paritytech/substrate.git", branch = "polkadot-v1.0.0" }
sp-io = { git = "https://github.com/paritytech/substrate.git", branch = "polkadot-v1.0.0" }
test-case = "1.2.3"

[features]
default = [ "std" ]
std = [
	"codec/std",
	"frame-benchmarking?/std",
	"frame-support/std",
	"frame-system/std",
	"hex-literal",
	"nomad-base/std",
	"nomad-core/std",
	"nomad-merkle/std",
	"nomad-signature/std",
	"nomad-updater-manager/std",
	"scale-info/std",
	"sp-core/std",
	"sp-runtime/std",
	"sp-std/std",
]

runtime-benchmarks = [
	"frame-benchmarking",
	"frame-support/runtime-benchmarks",
	"frame-system/runtime-benchmarks",
	"hex-literal",
	"nomad-updater-manager/runtime-benchmarks",
]
try-runtime = [
	"frame-support/try-runtime",
	"frame-system/try-runtime",
	"nomad-updater-manager/try-runtime",
]<|MERGE_RESOLUTION|>--- conflicted
+++ resolved
@@ -34,11 +34,7 @@
 hex-literal = { version = "0.3.4", optional = true }
 
 [dev-dependencies]
-<<<<<<< HEAD
 avail-core.workspace = true
-=======
-avail-core = { git = "https://github.com/availproject/avail-core", tag = "node-v1.9.0.0", features = ["runtime"] }
->>>>>>> 828b259e
 frame-benchmarking = { git = "https://github.com/paritytech/substrate.git", branch = "polkadot-v1.0.0" }
 sp-io = { git = "https://github.com/paritytech/substrate.git", branch = "polkadot-v1.0.0" }
 test-case = "1.2.3"
