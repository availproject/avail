[package]
name = "nomad-da-bridge"
version = "1.0.1"
authors = [""]
edition = "2021"
license = "Apache-2.0"
homepage = ""
repository = ""
description = "Nomad Data Attestation Bridge Module"

[package.metadata.docs.rs]
targets = ["x86_64-unknown-linux-gnu"]

[dependencies]
# Our crates
<<<<<<< HEAD
avail-core = { git = "https://github.com/availproject/avail-core", branch = "ghali/polkadot-sdk-1.1", default-features = false, features = ["runtime"] }
nomad-core = { git = "https://github.com/availproject/avail-core", branch = "ghali/polkadot-sdk-1.1", default-features = false }
=======
avail-core = { git = "https://github.com/availproject/avail-core", branch = "ghali/remove-padding-tail-value", default-features = false, features = ["runtime"] }
nomad-core = { git = "https://github.com/availproject/avail-core", branch = "ghali/remove-padding-tail-value", default-features = false }
>>>>>>> 1da5bbeb
nomad-home = { path = "../home", default-features = false }

#  Substrate 
codec = { package = "parity-scale-codec", version = "3", default-features = false, features = ["derive"] }
scale-info = { version = "2.5.0", default-features = false, features = ["derive"] }
sp-core = { git = "https://github.com/paritytech/polkadot-sdk.git", tag = "polkadot-v1.1.0", default-features = false }
sp-std = { git = "https://github.com/paritytech/polkadot-sdk.git", tag = "polkadot-v1.1.0", default-features = false }
sp-runtime = { git = "https://github.com/paritytech/polkadot-sdk.git", tag = "polkadot-v1.1.0", default-features = false }
frame-support = { git = "https://github.com/paritytech/polkadot-sdk.git", tag = "polkadot-v1.1.0", default-features = false }
frame-system = { path = "../../../../pallets/system", default-features = false }
frame-benchmarking = { git = "https://github.com/paritytech/polkadot-sdk.git", tag = "polkadot-v1.1.0", default-features = false, optional = true }

# 3rd party
hex-literal = { version = "0.3.4", optional = true }

[dev-dependencies]
<<<<<<< HEAD
nomad-base = { git = "https://github.com/availproject/avail-core", branch = "ghali/polkadot-sdk-1.1" }
nomad-merkle = { git = "https://github.com/availproject/avail-core", branch = "ghali/polkadot-sdk-1.1" }
=======
nomad-base = { git = "https://github.com/availproject/avail-core", branch = "ghali/remove-padding-tail-value" }
nomad-merkle = { git = "https://github.com/availproject/avail-core", branch = "ghali/remove-padding-tail-value" }
>>>>>>> 1da5bbeb
nomad-updater-manager = { path = "../updater-manager" }

sp-io = { git = "https://github.com/paritytech/polkadot-sdk.git", tag = "polkadot-v1.1.0" }

[features]
default = [ "std" ]
std = [
	"avail-core/std",
	"codec/std",
	"frame-benchmarking?/std",
	"frame-support/std",
	"frame-system/std",
	"hex-literal",
	"nomad-core/std",
	"nomad-home/std",
	"nomad-updater-manager/std",
	"scale-info/std",
	"sp-core/std",
	"sp-runtime/std",
	"sp-std/std",
]

runtime-benchmarks = [
	"frame-benchmarking",
	"frame-support/runtime-benchmarks",
	"frame-system/runtime-benchmarks",
	"hex-literal",
	"nomad-home/runtime-benchmarks",
	"nomad-updater-manager/runtime-benchmarks",
	"sp-runtime/runtime-benchmarks",
]
try-runtime = [
	"frame-support/try-runtime",
	"frame-system/try-runtime",
	"nomad-home/try-runtime",
	"nomad-updater-manager/try-runtime",
]<|MERGE_RESOLUTION|>--- conflicted
+++ resolved
@@ -13,13 +13,8 @@
 
 [dependencies]
 # Our crates
-<<<<<<< HEAD
-avail-core = { git = "https://github.com/availproject/avail-core", branch = "ghali/polkadot-sdk-1.1", default-features = false, features = ["runtime"] }
-nomad-core = { git = "https://github.com/availproject/avail-core", branch = "ghali/polkadot-sdk-1.1", default-features = false }
-=======
-avail-core = { git = "https://github.com/availproject/avail-core", branch = "ghali/remove-padding-tail-value", default-features = false, features = ["runtime"] }
-nomad-core = { git = "https://github.com/availproject/avail-core", branch = "ghali/remove-padding-tail-value", default-features = false }
->>>>>>> 1da5bbeb
+avail-core = { git = "https://github.com/availproject/avail-core", branch = "ghali/substrate-and-padding", default-features = false, features = ["runtime"] }
+nomad-core = { git = "https://github.com/availproject/avail-core", branch = "ghali/substrate-and-padding", default-features = false }
 nomad-home = { path = "../home", default-features = false }
 
 #  Substrate 
@@ -36,13 +31,8 @@
 hex-literal = { version = "0.3.4", optional = true }
 
 [dev-dependencies]
-<<<<<<< HEAD
-nomad-base = { git = "https://github.com/availproject/avail-core", branch = "ghali/polkadot-sdk-1.1" }
-nomad-merkle = { git = "https://github.com/availproject/avail-core", branch = "ghali/polkadot-sdk-1.1" }
-=======
-nomad-base = { git = "https://github.com/availproject/avail-core", branch = "ghali/remove-padding-tail-value" }
-nomad-merkle = { git = "https://github.com/availproject/avail-core", branch = "ghali/remove-padding-tail-value" }
->>>>>>> 1da5bbeb
+nomad-base = { git = "https://github.com/availproject/avail-core", branch = "ghali/substrate-and-padding" }
+nomad-merkle = { git = "https://github.com/availproject/avail-core", branch = "ghali/substrate-and-padding" }
 nomad-updater-manager = { path = "../updater-manager" }
 
 sp-io = { git = "https://github.com/paritytech/polkadot-sdk.git", tag = "polkadot-v1.1.0" }
