--- conflicted
+++ resolved
@@ -9,13 +9,8 @@
 description = "Mokend Runtime for Testing"
 
 [dependencies]
-<<<<<<< HEAD
 da-primitives = { git = "https://github.com/maticnetwork/avail-core.git", tag = "da/v0.4.0", default-features = false }
 kate = { git = "https://github.com/maticnetwork/avail-core.git", tag = "da/v0.4.0", default-features = false }
-=======
-da-primitives = { git = "https://github.com/maticnetwork/avail-core.git", tag = "v0.3.0", default-features = false }
-kate = { git = "https://github.com/maticnetwork/avail-core.git", tag = "v0.3.0", default-features = false }
->>>>>>> a7dac08d
 da-control = { path = "../dactr" }
 
 scale-info = { version = "1.0", features = ["derive"] }
