[package]
name = "frame-system-rpc-runtime-api"
version = "4.0.0-dev"
authors = ["Parity Technologies <admin@parity.io>"]
edition = "2021"
license = "Apache-2.0"
homepage = "https://substrate.io"
repository = "https://github.com/availproject/polkadot-sdk/"
description = "Runtime API definition required by System RPC extensions."
readme = "README.md"

[package.metadata.docs.rs]
targets = ["x86_64-unknown-linux-gnu"]

[dependencies]
sp-api = { workspace = true, default-features = false }
<<<<<<< HEAD
codec = { workspace = true, default-features = false }
=======
codec = { package = "parity-scale-codec", version = "3", default-features = false }
sp-std = { workspace = true, default-features = false }
scale-info = { workspace = true, default-features = false }
>>>>>>> 3efca2b8

[features]
default = [ "std" ]
std = [ "codec/std", "sp-api/std", "sp-std/std" ]<|MERGE_RESOLUTION|>--- conflicted
+++ resolved
@@ -14,13 +14,9 @@
 
 [dependencies]
 sp-api = { workspace = true, default-features = false }
-<<<<<<< HEAD
-codec = { workspace = true, default-features = false }
-=======
 codec = { package = "parity-scale-codec", version = "3", default-features = false }
 sp-std = { workspace = true, default-features = false }
 scale-info = { workspace = true, default-features = false }
->>>>>>> 3efca2b8
 
 [features]
 default = [ "std" ]
