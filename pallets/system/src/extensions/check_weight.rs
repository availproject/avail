--- conflicted
+++ resolved
@@ -15,11 +15,14 @@
 // See the License for the specific language governing permissions and
 // limitations under the License.
 
+use avail_core::InvalidTransactionCustomId::MaxPaddedLenExceeded;
 use codec::{Decode, Encode};
 use frame_support::{
 	dispatch::{DispatchInfo, PostDispatchInfo},
+	fail,
 	traits::Get,
 };
+use kate::BlockDimensions;
 use scale_info::TypeInfo;
 use sp_runtime::{
 	traits::{DispatchInfoOf, Dispatchable, PostDispatchInfoOf, SignedExtension},
@@ -28,7 +31,10 @@
 };
 use sp_weights::Weight;
 
-use crate::{limits::BlockWeights, AllExtrinsicsLen, Config, ExtrinsicLenOf, Pallet, LOG_TARGET};
+use crate::{
+	limits::BlockWeights, AllExtrinsicsLen, Config, DynamicBlockLength, ExtrinsicLen, Pallet,
+	LOG_TARGET,
+};
 
 /// Block resource (weight) limit check.
 ///
@@ -75,15 +81,11 @@
 	fn check_block_length(
 		info: &DispatchInfoOf<T::RuntimeCall>,
 		len: usize,
-	) -> Option<ExtrinsicLenOf<T>> {
-		let len = u32::try_from(len).ok()?;
-		let max_raw_len = *T::BlockLength::get().max.get(info.class);
+	) -> Result<ExtrinsicLen, TransactionValidityError> {
+		let length_limit = T::BlockLength::get();
+		let mut all_extrinsics_len = AllExtrinsicsLen::<T>::get().unwrap_or_default();
 
 		// Check valid raw len
-<<<<<<< HEAD
-		let mut all_extrinsics_len = AllExtrinsicsLen::<T>::get().unwrap_or_default();
-		let new_len = all_extrinsics_len.add_raw(len)?;
-=======
 		let added_len = len as u32;
 		all_extrinsics_len.raw = all_extrinsics_len.raw.saturating_add(added_len);
 		let max_raw_len = *length_limit.max.get(info.class);
@@ -116,17 +118,18 @@
 
 		let max_padded_len = u32::try_from(max_padded_len)
 			.map_err(|_| InvalidTransaction::Custom(MaxPaddedLenExceeded as u8))?;
->>>>>>> 7413cb7e
-
-		if new_len <= max_raw_len {
-			Some(all_extrinsics_len)
-		} else {
-			log::debug!(
+
+		if all_extrinsics_len.padded > max_padded_len {
+			log::warn!(
 				target: LOG_TARGET,
-				"Block length (max {max_raw_len} bytes) is exhausted, requested {new_len} bytes",
-			);
-			None
+				"Padded block length (max {}) is exhausted, requested {}",
+				max_padded_len,
+				all_extrinsics_len.padded
+			);
+			fail!(InvalidTransaction::ExhaustsResources)
 		}
+
+		Ok(all_extrinsics_len)
 	}
 
 	/// Creates new `SignedExtension` to check weight of the extrinsic.
@@ -141,8 +144,7 @@
 		info: &DispatchInfoOf<T::RuntimeCall>,
 		len: usize,
 	) -> Result<(), TransactionValidityError> {
-		let next_len =
-			Self::check_block_length(info, len).ok_or(InvalidTransaction::ExhaustsResources)?;
+		let next_len = Self::check_block_length(info, len)?;
 		let next_weight = Self::check_block_weight(info)?;
 		Self::check_extrinsic_weight(info)?;
 
@@ -156,7 +158,7 @@
 	/// It only checks that the block weight and length limit will not exceed.
 	pub fn do_validate(info: &DispatchInfoOf<T::RuntimeCall>, len: usize) -> TransactionValidity {
 		// ignore the next length. If they return `Ok`, then it is below the limit.
-		let _ = Self::check_block_length(info, len).ok_or(InvalidTransaction::ExhaustsResources)?;
+		let _ = Self::check_block_length(info, len)?;
 		// during validation we skip block limit check. Since the `validate_transaction`
 		// call runs on an empty block anyway, by this we prevent `on_initialize` weight
 		// consumption from causing false negatives.
@@ -300,6 +302,7 @@
 
 #[cfg(test)]
 mod tests {
+	use avail_core::BLOCK_CHUNK_SIZE;
 	use frame_support::{
 		assert_err, assert_ok,
 		dispatch::{DispatchClass, Pays},
@@ -555,9 +558,8 @@
 			// likewise for length limit.
 			let len = 100_usize;
 			let raw = normal_length_limit();
-			let mut extrinsic_len = ExtrinsicLenOf::<Test>::default();
-			extrinsic_len.add_raw(raw).expect("should not overflow");
-			AllExtrinsicsLen::<Test>::put(extrinsic_len);
+			let padded = kate::padded_len(raw, BLOCK_CHUNK_SIZE);
+			AllExtrinsicsLen::<Test>::put(ExtrinsicLen { raw, padded });
 			assert_err!(
 				CheckWeight::<Test>(PhantomData).pre_dispatch(&1, CALL, &normal, len),
 				InvalidTransaction::ExhaustsResources
@@ -572,8 +574,7 @@
 			let normal = DispatchInfo::default();
 			let normal_limit = normal_weight_limit().ref_time() as usize;
 			let reset_check_weight = |tx, s, f| {
-				let extrinsic_len = ExtrinsicLenOf::<Test>::default();
-				AllExtrinsicsLen::<Test>::put(extrinsic_len);
+				AllExtrinsicsLen::<Test>::put(ExtrinsicLen::default());
 				let r = CheckWeight::<Test>(PhantomData).pre_dispatch(&1, CALL, tx, s);
 				if f {
 					assert!(r.is_err())
