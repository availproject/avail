// This file is part of Substrate.

// Copyright (C) Parity Technologies (UK) Ltd.
// SPDX-License-Identifier: Apache-2.0

// Licensed under the Apache License, Version 2.0 (the "License");
// you may not use this file except in compliance with the License.
// You may obtain a copy of the License at
//
// 	http://www.apache.org/licenses/LICENSE-2.0
//
// Unless required by applicable law or agreed to in writing, software
// distributed under the License is distributed on an "AS IS" BASIS,
// WITHOUT WARRANTIES OR CONDITIONS OF ANY KIND, either express or implied.
// See the License for the specific language governing permissions and
// limitations under the License.

//! # System Pallet
//!
//! The System pallet provides low-level access to core types and cross-cutting utilities. It acts
//! as the base layer for other pallets to interact with the Substrate framework components.
//!
//! - [`Config`]
//!
//! ## Overview
//!
//! The System pallet defines the core data types used in a Substrate runtime. It also provides
//! several utility functions (see [`Pallet`]) for other FRAME pallets.
//!
//! In addition, it manages the storage items for extrinsic data, indices, event records, and digest
//! items, among other things that support the execution of the current block.
//!
//! It also handles low-level tasks like depositing logs, basic set up and take down of temporary
//! storage entries, and access to previous block hashes.
//!
//! ## Interface
//!
//! ### Dispatchable Functions
//!
//! The System pallet provides dispatchable functions that, with the exception of `remark`, manage
//! low-level or privileged functionality of a Substrate-based runtime.
//!
//! - `remark`: Make some on-chain remark.
//! - `set_heap_pages`: Set the number of pages in the WebAssembly environment's heap.
//! - `set_code`: Set the new runtime code.
//! - `set_code_without_checks`: Set the new runtime code without any checks.
//! - `set_storage`: Set some items of storage.
//! - `kill_storage`: Kill some items from storage.
//! - `kill_prefix`: Kill all storage items with a key that starts with the given prefix.
//! - `remark_with_event`: Make some on-chain remark and emit an event.
//! - `do_task`: Do some specified task.
//! - `authorize_upgrade`: Authorize new runtime code.
//! - `authorize_upgrade_without_checks`: Authorize new runtime code and an upgrade sans
//!   verification.
//! - `apply_authorized_upgrade`: Provide new, already-authorized runtime code.
//!
//! #### A Note on Upgrades
//!
//! The pallet provides two primary means of upgrading the runtime, a single-phase means using
//! `set_code` and a two-phase means using `authorize_upgrade` followed by
//! `apply_authorized_upgrade`. The first will directly attempt to apply the provided `code`
//! (application may have to be scheduled, depending on the context and implementation of the
//! `OnSetCode` trait).
//!
//! The `authorize_upgrade` route allows the authorization of a runtime's code hash. Once
//! authorized, anyone may upload the correct runtime to apply the code. This pattern is useful when
//! providing the runtime ahead of time may be unwieldy, for example when a large preimage (the
//! code) would need to be stored on-chain or sent over a message transport protocol such as a
//! bridge.
//!
//! The `*_without_checks` variants do not perform any version checks, so using them runs the risk
//! of applying a downgrade or entirely other chain specification. They will still validate that the
//! `code` meets the authorized hash.
//!
//! ### Public Functions
//!
//! See the [`Pallet`] struct for details of publicly available functions.
//!
//! ### Signed Extensions
//!
//! The System pallet defines the following extensions:
//!
//!   - [`CheckWeight`]: Checks the weight and length of the block and ensure that it does not
//!     exceed the limits.
//!   - [`CheckNonce`]: Checks the nonce of the transaction. Contains a single payload of type
//!     `T::Nonce`.
//!   - [`CheckEra`]: Checks the era of the transaction. Contains a single payload of type `Era`.
//!   - [`CheckGenesis`]: Checks the provided genesis hash of the transaction. Must be a part of the
//!     signed payload of the transaction.
//!   - [`CheckSpecVersion`]: Checks that the runtime version is the same as the one used to sign
//!     the transaction.
//!   - [`CheckTxVersion`]: Checks that the transaction version is the same as the one used to sign
//!     the transaction.
//!
//! Look up the runtime aggregator file (e.g. `node/runtime`) to see the full list of signed
//! extensions included in a chain.

#![cfg_attr(not(feature = "std"), no_std)]

use avail_core::{
	ensure,
	header::{Header as DaHeader, HeaderExtension},
	traits::{ExtendedBlock, ExtendedHeader, GetAppId, MaybeCaller},
	AppExtrinsic,
};
use codec::{Decode, Encode, EncodeLike, FullCodec, MaxEncodedLen};
use frame_support::{
	dispatch::{
		extract_actual_pays_fee, extract_actual_weight, DispatchClass, DispatchInfo,
		DispatchResult, DispatchResultWithPostInfo, Pays, PerDispatchClass, PostDispatchInfo,
	},
	impl_ensure_origin_with_arg_ignoring_arg,
	storage::{self, StorageStreamIter},
	traits::{
		ConstU32, Contains, EnsureOrigin, EnsureOriginWithArg, Get, HandleLifetime,
		OnKilledAccount, OnNewAccount, OriginTrait, PalletInfo, Randomness, SortedMembers,
		StoredMap, TypedGet,
	},
	Parameter,
};
use kate::Seed;
use pallet_prelude::{BlockNumberFor, HeaderFor};
use scale_info::TypeInfo;
#[cfg(feature = "std")]
use serde::Serialize;
use sp_core::storage::well_known_keys;
use sp_io::hashing::blake2_256;
#[cfg(any(feature = "std", test))]
use sp_io::TestExternalities;
#[cfg(feature = "runtime-benchmarks")]
use sp_runtime::traits::TrailingZeroInput;
use sp_runtime::{
	generic,
	traits::{
		AtLeast32Bit, BadOrigin, BlakeTwo256, BlockNumberProvider, Bounded, CheckEqual,
		Dispatchable, Hash, Lookup, LookupError, MaybeDisplay, Member, One, Saturating,
		SimpleBitOps, StaticLookup, UniqueSaturatedInto, Zero,
	},
	DispatchError, RuntimeDebug,
};
#[cfg(any(feature = "std", test))]
use sp_std::map;
use sp_std::{fmt::Debug, marker::PhantomData, prelude::*};
use sp_version::RuntimeVersion;
use sp_weights::{RuntimeDbWeight, Weight};

pub mod submitted_data;
use submitted_data::{tx_data_root, TxDataFilter};

pub mod header_builder;
pub use header_builder::HeaderExtensionBuilder;

pub mod limits;
#[cfg(any(feature = "std", test))]
pub(crate) mod mock;
pub mod offchain;

mod extensions;
#[cfg(feature = "std")]
pub mod mocking;
pub mod test_utils;
#[cfg(test)]
pub mod tests;
pub mod weights;

pub mod extrinsic_len;
pub use extrinsic_len::{ExtrinsicLen, PaddedExtrinsicLen};

pub mod migrations;

// Backward compatible re-export.
pub use extensions::{
	check_genesis::CheckGenesis,
	check_mortality::{CheckMortality as CheckEra, CheckMortality},
	check_non_zero_sender::CheckNonZeroSender,
	check_nonce::CheckNonce,
	check_spec_version::CheckSpecVersion,
	check_tx_version::CheckTxVersion,
	check_weight::CheckWeight,
};
pub use frame_support::dispatch::RawOrigin;
pub use weights::WeightInfo;

pub const LOG_TARGET: &str = "runtime::system";
/// Compute the trie root of a list of extrinsics.
///
/// The merkle proof is using the same trie as runtime state with
/// `state_version` 0.
pub fn extrinsics_root<H: Hash, E: codec::Encode>(extrinsics: &[E]) -> H::Output {
	extrinsics_data_root::<H>(extrinsics.iter().map(codec::Encode::encode).collect())
}

/// Compute the trie root of a list of extrinsics.
///
/// The merkle proof is using the same trie as runtime state with
/// `state_version` 0.
pub fn extrinsics_data_root<H: Hash>(xts: Vec<Vec<u8>>) -> H::Output {
	H::ordered_trie_root(xts, sp_core::storage::StateVersion::V0)
}

/// An object to track the currently used extrinsic weight in a block.
pub type ConsumedWeight = PerDispatchClass<Weight>;

pub use pallet::*;

/// Do something when we should be setting the code.
pub trait SetCode<T: Config> {
	/// Set the code to the given blob.
	fn set_code(code: Vec<u8>) -> DispatchResult;
}

impl<T: Config> SetCode<T> for () {
	fn set_code(code: Vec<u8>) -> DispatchResult {
		<Pallet<T>>::update_code_in_storage(&code);
		Ok(())
	}
}

/// Numeric limits over the ability to add a consumer ref using `inc_consumers`.
pub trait ConsumerLimits {
	/// The number of consumers over which `inc_consumers` will cease to work.
	fn max_consumers() -> RefCount;
	/// The maximum number of additional consumers expected to be over be added at once using
	/// `inc_consumers_without_limit`.
	///
	/// Note: This is not enforced and it's up to the chain's author to ensure this reflects the
	/// actual situation.
	fn max_overflow() -> RefCount;
}

impl<const Z: u32> ConsumerLimits for ConstU32<Z> {
	fn max_consumers() -> RefCount {
		Z
	}

	fn max_overflow() -> RefCount {
		Z
	}
}

impl<MaxNormal: Get<u32>, MaxOverflow: Get<u32>> ConsumerLimits for (MaxNormal, MaxOverflow) {
	fn max_consumers() -> RefCount {
		MaxNormal::get()
	}

	fn max_overflow() -> RefCount {
		MaxOverflow::get()
	}
}

pub type ExtrinsicLenOf<T> =
	ExtrinsicLen<<T as Config>::MaxDiffAppIdPerBlock, <T as Config>::MaxTxPerAppIdPerBlock>;

/// Information needed when a new runtime binary is submitted and needs to be authorized before
/// replacing the current runtime.
#[derive(Decode, Encode, Default, PartialEq, Eq, MaxEncodedLen, TypeInfo)]
#[scale_info(skip_type_params(T))]
pub struct CodeUpgradeAuthorization<T>
where
	T: Config,
{
	/// Hash of the new runtime binary.
	code_hash: T::Hash,
	/// Whether or not to carry out version checks.
	check_version: bool,
}

#[frame_support::pallet]
pub mod pallet {
	use frame_support::{pallet_prelude::*, traits::ExtrinsicCall, DefaultNoBound};

	use crate::{self as frame_system, pallet_prelude::*, *};

	/// Default implementations of [`DefaultConfig`], which can be used to implement [`Config`].
	pub mod config_preludes {
		use super::{inject_runtime_type, AccountInfo, BlakeTwo256, DaHeader, DefaultConfig};
		use frame_support::derive_impl;

		/// Provides a viable default config that can be used with
		/// [`derive_impl`](`frame_support::derive_impl`) to derive a testing pallet config
		/// based on this one.
		///
		/// See `Test` in the `default-config` example pallet's `test.rs` for an example of
		/// a downstream user of this particular `TestDefaultConfig`
		pub struct TestDefaultConfig;

		#[frame_support::register_default_impl(TestDefaultConfig)]
		impl DefaultConfig for TestDefaultConfig {
			type Nonce = u32;
			type Hash = sp_core::hash::H256;
			type Hashing = sp_runtime::traits::BlakeTwo256;
			type AccountId = u64;
			type Lookup = sp_runtime::traits::IdentityLookup<u64>;
			type MaxConsumers = frame_support::traits::ConstU32<16>;
			type AccountData = ();
			type OnNewAccount = ();
			type OnKilledAccount = ();
			type SystemWeightInfo = ();
			type SS58Prefix = ();
			type Version = ();
			type BlockWeights = ();
			type BlockLength = ();
			type DbWeight = ();
			#[inject_runtime_type]
			type RuntimeEvent = ();
			#[inject_runtime_type]
			type RuntimeOrigin = ();
			#[inject_runtime_type]
			type RuntimeCall = ();
			#[inject_runtime_type]
			type PalletInfo = ();
			#[inject_runtime_type]
			type RuntimeTask = ();
			type BaseCallFilter = frame_support::traits::Everything;
			type BlockHashCount = frame_support::traits::ConstU64<10>;
			type OnSetCode = ();
			type Header = DaHeader<u32, BlakeTwo256>;
		}

		/// Default configurations of this pallet in a solo-chain environment.
		///
		/// ## Considerations:
		///
		/// By default, this type makes the following choices:
		///
		/// * Use a normal 32 byte account id, with a [`DefaultConfig::Lookup`] that implies no
		///   'account-indexing' pallet is being used.
		/// * Given that we don't know anything about the existence of a currency system in scope,
		///   an [`DefaultConfig::AccountData`] is chosen that has no addition data. Overwrite this
		///   if you use `pallet-balances` or similar.
		/// * Make sure to overwrite [`DefaultConfig::Version`].
		/// * 2s block time, and a default 5mb block size is used.
		pub struct SolochainDefaultConfig;

		#[frame_support::register_default_impl(SolochainDefaultConfig)]
		impl DefaultConfig for SolochainDefaultConfig {
			/// The default type for storing how many extrinsics an account has signed.
			type Nonce = u32;

			/// The default type for hashing blocks and tries.
			type Hash = sp_core::hash::H256;

			/// The default hashing algorithm used.
			type Hashing = sp_runtime::traits::BlakeTwo256;

			/// The default identifier used to distinguish between accounts.
			type AccountId = sp_runtime::AccountId32;

			/// The lookup mechanism to get account ID from whatever is passed in dispatchers.
			type Lookup = sp_runtime::traits::AccountIdLookup<Self::AccountId, ()>;

			/// The maximum number of consumers allowed on a single account. Using 128 as default.
			type MaxConsumers = frame_support::traits::ConstU32<128>;

			/// The default data to be stored in an account.
			type AccountData = AccountInfo<Self::Nonce, ()>;

			/// What to do if a new account is created.
			type OnNewAccount = ();

			/// What to do if an account is fully reaped from the system.
			type OnKilledAccount = ();

			/// Weight information for the extrinsics of this pallet.
			type SystemWeightInfo = ();

			/// This is used as an identifier of the chain.
			type SS58Prefix = ();

			/// Version of the runtime.
			type Version = ();

			/// Block & extrinsics weights: base values and limits.
			type BlockWeights = ();

			/// The maximum length of a block (in bytes).
			type BlockLength = ();

			/// The weight of database operations that the runtime can invoke.
			type DbWeight = ();

			/// The ubiquitous event type injected by `construct_runtime!`.
			#[inject_runtime_type]
			type RuntimeEvent = ();

			/// The ubiquitous origin type injected by `construct_runtime!`.
			#[inject_runtime_type]
			type RuntimeOrigin = ();

			/// The aggregated dispatch type available for extrinsics, injected by
			/// `construct_runtime!`.
			#[inject_runtime_type]
			type RuntimeCall = ();

			/// The aggregated Task type, injected by `construct_runtime!`.
			#[inject_runtime_type]
			type RuntimeTask = ();

			/// Converts a module to the index of the module, injected by `construct_runtime!`.
			#[inject_runtime_type]
			type PalletInfo = ();

			/// The basic call filter to use in dispatchable. Supports everything as the default.
			type BaseCallFilter = frame_support::traits::Everything;

			/// Maximum number of block number to block hash mappings to keep (oldest pruned first).
			/// Using 256 as default.
			type BlockHashCount = frame_support::traits::ConstU32<256>;

			/// The set code logic, just the default since we're not a parachain.
			type OnSetCode = ();

			type Header = DaHeader<u32, BlakeTwo256>;
		}

		/// Default configurations of this pallet in a relay-chain environment.
		pub struct RelayChainDefaultConfig;

		/// It currently uses the same configuration as `SolochainDefaultConfig`.
		#[derive_impl(SolochainDefaultConfig as DefaultConfig, no_aggregated_types)]
		#[frame_support::register_default_impl(RelayChainDefaultConfig)]
		impl DefaultConfig for RelayChainDefaultConfig {}

		/// Default configurations of this pallet in a parachain environment.
		pub struct ParaChainDefaultConfig;

		/// It currently uses the same configuration as `SolochainDefaultConfig`.
		#[derive_impl(SolochainDefaultConfig as DefaultConfig, no_aggregated_types)]
		#[frame_support::register_default_impl(ParaChainDefaultConfig)]
		impl DefaultConfig for ParaChainDefaultConfig {}
	}

	/// System configuration trait. Implemented by runtime.
	#[pallet::config(with_default)]
	#[pallet::disable_frame_system_supertrait_check]
	pub trait Config: 'static + Eq + Clone {
		/// The basic call filter to use in Origin. All origins are built with this filter as base,
		/// except Root.
		///
		/// This works as a filter for each incoming call. The call needs to pass this filter in
		/// order to dispatch. Otherwise it will be rejected with `CallFiltered`. This can be
		/// bypassed via `dispatch_bypass_filter` which should only be accessible by root. The
		/// filter can be composed of sub-filters by nesting for example
		/// [`frame_support::traits::InsideBoth`], [`frame_support::traits::TheseExcept`] or
		/// [`frame_support::traits::EverythingBut`] et al. The default would be
		/// [`frame_support::traits::Everything`].
		#[pallet::no_default_bounds]
		type BaseCallFilter: Contains<Self::RuntimeCall>;

		/// Block & extrinsics weights: base values and limits.
		#[pallet::constant]
		type BlockWeights: Get<limits::BlockWeights>;

		/// The maximum length of a block (in bytes).
		#[pallet::constant]
		type BlockLength: Get<limits::BlockLength>;

		/// The `RuntimeOrigin` type used by dispatchable calls.
		#[pallet::no_default_bounds]
		type RuntimeOrigin: Into<Result<RawOrigin<Self::AccountId>, Self::RuntimeOrigin>>
			+ From<RawOrigin<Self::AccountId>>
			+ Clone
			+ OriginTrait<Call = Self::RuntimeCall, AccountId = Self::AccountId>;

		/// The aggregated `RuntimeCall` type.
		#[pallet::no_default_bounds]
		type RuntimeCall: Parameter
			+ Dispatchable<RuntimeOrigin = Self::RuntimeOrigin>
			+ Debug
			+ From<Call<Self>>;

		/// The aggregated `RuntimeTask` type.
		#[pallet::no_default_bounds]
		type RuntimeTask: Task;

		/// This stores the number of previous transactions associated with a sender account.
		type Nonce: Parameter
			+ Member
			+ MaybeSerializeDeserialize
			+ Debug
			+ Default
			+ MaybeDisplay
			+ AtLeast32Bit
			+ Copy
			+ MaxEncodedLen;

		/// The output of the `Hashing` function.
		type Hash: Parameter
			+ Member
			+ MaybeSerializeDeserialize
			+ Debug
			+ MaybeDisplay
			+ SimpleBitOps
			+ Ord
			+ Default
			+ Copy
			+ CheckEqual
			+ sp_std::hash::Hash
			+ AsRef<[u8]>
			+ AsMut<[u8]>
			+ Into<Seed>
			+ MaxEncodedLen;

		/// The hashing system (algorithm) being used in the runtime (e.g. Blake2).
		type Hashing: Hash<Output = Self::Hash> + TypeInfo;

		/// The user account identifier type for the runtime.
		type AccountId: Parameter
			+ Member
			+ MaybeSerializeDeserialize
			+ Debug
			+ MaybeDisplay
			+ Ord
			+ MaxEncodedLen;

		/// Converting trait to take a source type and convert to `AccountId`.
		///
		/// Used to define the type and conversion mechanism for referencing accounts in
		/// transactions. It's perfectly reasonable for this to be an identity conversion (with the
		/// source type being `AccountId`), but other pallets (e.g. Indices pallet) may provide more
		/// functional/efficient alternatives.
		type Lookup: StaticLookup<Target = Self::AccountId>;

		/// Header builder
		#[pallet::no_default]
		type HeaderExtensionBuilder: header_builder::HeaderExtensionBuilder;

		/// Source of random seeds.
		#[pallet::no_default]
		type Randomness: Randomness<Self::Hash, BlockNumberFor<Self>>;

		/// The aggregated event type of the runtime.
		#[pallet::no_default_bounds]
		type RuntimeEvent: Parameter
			+ Member
			+ From<Event<Self>>
			+ Debug
			+ IsType<<Self as frame_system::Config>::RuntimeEvent>;

		/// UncheckedExtrinsic Type used on Kate commitment & Data root calculation.
		#[pallet::no_default]
		type Extrinsic: Encode
			+ Decode
			+ ExtrinsicCall<Call = Self::RuntimeCall>
			+ GetAppId
			+ MaybeCaller<Self::AccountId>;

		type Header: ExtendedHeader<Extension = HeaderExtension, Hash = Self::Hash>;

		/// The Block type used by the runtime. This is used by `construct_runtime` to retrieve the
		/// extrinsics or other block specific data as needed.
		#[pallet::no_default]
		type Block: Parameter + Member + ExtendedBlock<ExtHeader = Self::Header, Hash = Self::Hash>;

		/// Maximum number of block number to block hash mappings to keep (oldest pruned first).
		#[pallet::constant]
		#[pallet::no_default_bounds]
		type BlockHashCount: Get<BlockNumberFor<Self>>;

		/// The weight of runtime database operations the runtime can invoke.
		#[pallet::constant]
		type DbWeight: Get<RuntimeDbWeight>;

		/// Get the chain's current version.
		#[pallet::constant]
		type Version: Get<RuntimeVersion>;

		/// Provides information about the pallet setup in the runtime.
		///
		/// Expects the `PalletInfo` type that is being generated by `construct_runtime!` in the
		/// runtime.
		///
		/// For tests it is okay to use `()` as type, however it will provide "useless" data.
		#[pallet::no_default_bounds]
		type PalletInfo: PalletInfo;

		/// Data to be associated with an account (other than nonce/transaction counter, which this
		/// pallet does regardless).
		type AccountData: Member + FullCodec + Clone + Default + TypeInfo + MaxEncodedLen;

		/// Handler for when a new account has just been created.
		type OnNewAccount: OnNewAccount<Self::AccountId>;

		/// A function that is invoked when an account has been determined to be dead.
		///
		/// All resources should be cleaned up associated with the given account.
		type OnKilledAccount: OnKilledAccount<Self::AccountId>;

		type SystemWeightInfo: WeightInfo;

		/// The designated SS58 prefix of this chain.
		///
		/// This replaces the "ss58Format" property declared in the chain spec. Reason is
		/// that the runtime should know about the prefix in order to make use of it as
		/// an identifier of the chain.
		#[pallet::constant]
		type SS58Prefix: Get<u16>;

		/// What to do if the runtime wants to change the code to something new.
		///
		/// The default (`()`) implementation is responsible for setting the correct storage
		/// entry and emitting corresponding event and log item. (see
		/// [`Pallet::update_code_in_storage`]).
		/// It's unlikely that this needs to be customized, unless you are writing a parachain using
		/// `Cumulus`, where the actual code change is deferred.
		#[pallet::no_default_bounds]
		type OnSetCode: SetCode<Self>;

		/// The maximum number of consumers allowed on a single account.
		type MaxConsumers: ConsumerLimits;

		/// Filter used by `DataRootBuilder`.
		#[pallet::no_default]
		type TxDataExtractor: TxDataFilter<Self::AccountId, Self::RuntimeCall>;

		/// Maximum different `AppId` allowed per block.
		/// This is used during the calculation of padded length of the block when
		/// a transaction is validated (see `CheckAppId` signed extension).
		#[pallet::constant]
		#[pallet::no_default]
		type MaxDiffAppIdPerBlock: Get<u32>;

		/// Maximum number of Tx per AppId allowed per block.
		/// This is used during the calculation of padded length of the block when
		/// a transaction is validated (see `CheckAppId` signed extension).
		#[pallet::constant]
		#[pallet::no_default]
		type MaxTxPerAppIdPerBlock: Get<u32>;
	}

	const STORAGE_VERSION: StorageVersion = StorageVersion::new(3);

	#[pallet::pallet]
	#[pallet::storage_version(STORAGE_VERSION)]
	pub struct Pallet<T>(_);

	#[pallet::hooks]
	impl<T: Config> Hooks<BlockNumberFor<T>> for Pallet<T> {
		#[cfg(feature = "std")]
		fn integrity_test() {
			T::BlockWeights::get()
				.validate()
				.expect("The weights are invalid.");
		}
	}

	#[pallet::call]
	impl<T: Config> Pallet<T> {
		/// Make some on-chain remark.
		///
		/// Can be executed by every `origin`.
		#[pallet::call_index(0)]
		#[pallet::weight(T::SystemWeightInfo::remark(remark.len() as u32))]
		pub fn remark(_origin: OriginFor<T>, remark: Vec<u8>) -> DispatchResultWithPostInfo {
			let _ = remark; // No need to check the weight witness.
			Ok(().into())
		}

		/// Set the number of pages in the WebAssembly environment's heap.
		#[pallet::call_index(1)]
		#[pallet::weight((T::SystemWeightInfo::set_heap_pages(), DispatchClass::Operational))]
		pub fn set_heap_pages(origin: OriginFor<T>, pages: u64) -> DispatchResultWithPostInfo {
			ensure_root(origin)?;
			storage::unhashed::put_raw(well_known_keys::HEAP_PAGES, &pages.encode());
			Self::deposit_log(generic::DigestItem::RuntimeEnvironmentUpdated);
			Ok(().into())
		}

		/// Set the new runtime code.
		#[pallet::call_index(2)]
		#[pallet::weight((T::SystemWeightInfo::set_code(), DispatchClass::Operational))]
		pub fn set_code(origin: OriginFor<T>, code: Vec<u8>) -> DispatchResultWithPostInfo {
			ensure_root(origin)?;
			Self::can_set_code(&code)?;
			T::OnSetCode::set_code(code)?;
			// consume the rest of the block to prevent further transactions
			Ok(Some(T::BlockWeights::get().max_block).into())
		}

		/// Set the new runtime code without doing any checks of the given `code`.
		#[pallet::call_index(3)]
		#[pallet::weight((T::SystemWeightInfo::set_code(), DispatchClass::Operational))]
		pub fn set_code_without_checks(
			origin: OriginFor<T>,
			code: Vec<u8>,
		) -> DispatchResultWithPostInfo {
			ensure_root(origin)?;
			T::OnSetCode::set_code(code)?;
			Ok(Some(T::BlockWeights::get().max_block).into())
		}

		/// Set some items of storage.
		#[pallet::call_index(4)]
		#[pallet::weight((
			T::SystemWeightInfo::set_storage(items.len() as u32),
			DispatchClass::Operational,
		))]
		pub fn set_storage(
			origin: OriginFor<T>,
			items: Vec<KeyValue>,
		) -> DispatchResultWithPostInfo {
			ensure_root(origin)?;
			for i in &items {
				storage::unhashed::put_raw(&i.0, &i.1);
			}
			Ok(().into())
		}

		/// Kill some items from storage.
		#[pallet::call_index(5)]
		#[pallet::weight((
			T::SystemWeightInfo::kill_storage(keys.len() as u32),
			DispatchClass::Operational,
		))]
		pub fn kill_storage(origin: OriginFor<T>, keys: Vec<Key>) -> DispatchResultWithPostInfo {
			ensure_root(origin)?;
			for key in &keys {
				storage::unhashed::kill(key);
			}
			Ok(().into())
		}

		/// Kill all storage items with a key that starts with the given prefix.
		///
		/// **NOTE:** We rely on the Root origin to provide us the number of subkeys under
		/// the prefix we are removing to accurately calculate the weight of this function.
		#[pallet::call_index(6)]
		#[pallet::weight((
			T::SystemWeightInfo::kill_prefix(subkeys.saturating_add(1)),
			DispatchClass::Operational,
		))]
		pub fn kill_prefix(
			origin: OriginFor<T>,
			prefix: Key,
			subkeys: u32,
		) -> DispatchResultWithPostInfo {
			ensure_root(origin)?;
			let _ = storage::unhashed::clear_prefix(&prefix, Some(subkeys), None);
			Ok(().into())
		}

		/// Make some on-chain remark and emit event.
		#[pallet::call_index(7)]
		#[pallet::weight(T::SystemWeightInfo::remark_with_event(remark.len() as u32))]
		pub fn remark_with_event(
			origin: OriginFor<T>,
			remark: Vec<u8>,
		) -> DispatchResultWithPostInfo {
			let maybe_who = ensure_signed_or_root(origin)?;
			let hash = T::Hashing::hash(&remark[..]);

			let event = match maybe_who {
				Some(who) => Event::Remarked { sender: who, hash },
				None => Event::RemarkedByRoot { hash },
			};

			Self::deposit_event(event);
			Ok(().into())
		}

		#[cfg(feature = "experimental")]
		#[pallet::call_index(8)]
		#[pallet::weight(task.weight())]
		pub fn do_task(origin: OriginFor<T>, task: T::RuntimeTask) -> DispatchResultWithPostInfo {
			ensure_signed(origin)?;

			if !task.is_valid() {
				return Err(Error::<T>::InvalidTask.into());
			}

			Self::deposit_event(Event::TaskStarted { task: task.clone() });
			if let Err(err) = task.run() {
				Self::deposit_event(Event::TaskFailed { task, err });
				return Err(Error::<T>::FailedTask.into());
			}

			// Emit a success event, if your design includes events for this pallet.
			Self::deposit_event(Event::TaskCompleted { task });

			// Return success.
			Ok(().into())
		}

		/// Authorize an upgrade to a given `code_hash` for the runtime. The runtime can be supplied
		/// later.
		///
		/// This call requires Root origin.
		#[pallet::call_index(9)]
		#[pallet::weight((T::SystemWeightInfo::authorize_upgrade(), DispatchClass::Operational))]
		pub fn authorize_upgrade(origin: OriginFor<T>, code_hash: T::Hash) -> DispatchResult {
			ensure_root(origin)?;
			Self::do_authorize_upgrade(code_hash, true);
			Ok(())
		}

		/// Authorize an upgrade to a given `code_hash` for the runtime. The runtime can be supplied
		/// later.
		///
		/// WARNING: This authorizes an upgrade that will take place without any safety checks, for
		/// example that the spec name remains the same and that the version number increases. Not
		/// recommended for normal use. Use `authorize_upgrade` instead.
		///
		/// This call requires Root origin.
		#[pallet::call_index(10)]
		#[pallet::weight((T::SystemWeightInfo::authorize_upgrade(), DispatchClass::Operational))]
		pub fn authorize_upgrade_without_checks(
			origin: OriginFor<T>,
			code_hash: T::Hash,
		) -> DispatchResult {
			ensure_root(origin)?;
			Self::do_authorize_upgrade(code_hash, false);
			Ok(())
		}

		/// Provide the preimage (runtime binary) `code` for an upgrade that has been authorized.
		///
		/// If the authorization required a version check, this call will ensure the spec name
		/// remains unchanged and that the spec version has increased.
		///
		/// Depending on the runtime's `OnSetCode` configuration, this function may directly apply
		/// the new `code` in the same block or attempt to schedule the upgrade.
		///
		/// All origins are allowed.
		#[pallet::call_index(11)]
		#[pallet::weight((T::SystemWeightInfo::apply_authorized_upgrade(), DispatchClass::Operational))]
		pub fn apply_authorized_upgrade(
			_: OriginFor<T>,
			code: Vec<u8>,
		) -> DispatchResultWithPostInfo {
			let post = Self::do_apply_authorize_upgrade(code)?;
			Ok(post)
		}
	}

	/// Event for the System pallet.
	#[pallet::event]
	pub enum Event<T: Config> {
		/// An extrinsic completed successfully.
		ExtrinsicSuccess { dispatch_info: DispatchInfo },
		/// An extrinsic failed.
		ExtrinsicFailed {
			dispatch_error: DispatchError,
			dispatch_info: DispatchInfo,
		},
		/// `:code` was updated.
		CodeUpdated,
		/// A new account was created.
		NewAccount { account: T::AccountId },
		/// An account was reaped.
		KilledAccount { account: T::AccountId },
		/// On on-chain remark happened.
		Remarked { sender: T::AccountId, hash: T::Hash },
		/// On on-chain remark happend called by Root.
		RemarkedByRoot { hash: T::Hash },
		#[cfg(feature = "experimental")]
		/// A [`Task`] has started executing
		TaskStarted { task: T::RuntimeTask },
		#[cfg(feature = "experimental")]
		/// A [`Task`] has finished executing.
		TaskCompleted { task: T::RuntimeTask },
		#[cfg(feature = "experimental")]
		/// A [`Task`] failed during execution.
		TaskFailed {
			task: T::RuntimeTask,
			err: DispatchError,
		},
		/// An upgrade was authorized.
		UpgradeAuthorized {
			code_hash: T::Hash,
			check_version: bool,
		},
	}

	/// Error for the System pallet
	#[pallet::error]
	pub enum Error<T> {
		/// The name of specification does not match between the current runtime
		/// and the new runtime.
		InvalidSpecName,
		/// The specification version is not allowed to decrease between the current runtime
		/// and the new runtime.
		SpecVersionNeedsToIncrease,
		/// Failed to extract the runtime version from the new runtime.
		///
		/// Either calling `Core_version` or decoding `RuntimeVersion` failed.
		FailedToExtractRuntimeVersion,
		/// Suicide called when the account has non-default composite data.
		NonDefaultComposite,
		/// There is a non-zero reference count preventing the account from being purged.
		NonZeroRefCount,
		/// The origin filter prevent the call to be dispatched.
		CallFiltered,
		#[cfg(feature = "experimental")]
		/// The specified [`Task`] is not valid.
		InvalidTask,
		#[cfg(feature = "experimental")]
		/// The specified [`Task`] failed during execution.
		FailedTask,
		/// No upgrade authorized.
		NothingAuthorized,
		/// The submitted code is not authorized.
		Unauthorized,
	}

	/// Exposed trait-generic origin type.
	#[pallet::origin]
	pub type Origin<T> = RawOrigin<<T as Config>::AccountId>;

	/// The full account information for a particular account ID.
	#[pallet::storage]
	#[pallet::getter(fn account)]
	pub type Account<T: Config> = StorageMap<
		_,
		Blake2_128Concat,
		T::AccountId,
		AccountInfo<T::Nonce, T::AccountData>,
		ValueQuery,
	>;

	/// Total extrinsics count for the current block.
	#[pallet::storage]
	pub(super) type ExtrinsicCount<T: Config> = StorageValue<_, u32>;

	/// The current weight for the block.
	#[pallet::storage]
	#[pallet::whitelist_storage]
	#[pallet::getter(fn block_weight)]
	pub(super) type BlockWeight<T: Config> = StorageValue<_, ConsumedWeight, ValueQuery>;

	/// Total length (in bytes) for all extrinsics put together, for the current block.
	#[pallet::storage]
	pub type AllExtrinsicsLen<T: Config> =
		StorageValue<_, ExtrinsicLen<T::MaxDiffAppIdPerBlock, T::MaxTxPerAppIdPerBlock>>;

	/// Map of block numbers to block hashes.
	#[pallet::storage]
	#[pallet::getter(fn block_hash)]
	pub type BlockHash<T: Config> =
		StorageMap<_, Twox64Concat, BlockNumberFor<T>, T::Hash, ValueQuery>;

	/// Extrinsics data for the current block (maps an extrinsic's index to its data).
	#[pallet::storage]
	#[pallet::getter(fn extrinsic_data)]
	#[pallet::unbounded]
	pub(super) type ExtrinsicData<T: Config> =
		StorageMap<_, Twox64Concat, u32, Vec<u8>, ValueQuery>;

	/// The current block number being processed. Set by `execute_block`.
	#[pallet::storage]
	#[pallet::whitelist_storage]
	#[pallet::getter(fn block_number)]
	pub(super) type Number<T: Config> = StorageValue<_, BlockNumberFor<T>, ValueQuery>;

	/// Hash of the previous block.
	#[pallet::storage]
	#[pallet::getter(fn parent_hash)]
	pub(super) type ParentHash<T: Config> = StorageValue<_, T::Hash, ValueQuery>;

	/// Digest of the current block, also part of the block header.
	#[pallet::storage]
	#[pallet::unbounded]
	#[pallet::getter(fn digest)]
	pub(super) type Digest<T: Config> = StorageValue<_, generic::Digest, ValueQuery>;

	/// Events deposited for the current block.
	///
	/// NOTE: The item is unbound and should therefore never be read on chain.
	/// It could otherwise inflate the PoV size of a block.
	///
	/// Events have a large in-memory size. Box the events to not go out-of-memory
	/// just in case someone still reads them from within the runtime.
	#[pallet::storage]
	#[pallet::whitelist_storage]
	#[pallet::unbounded]
	pub(super) type Events<T: Config> =
		StorageValue<_, Vec<Box<EventRecord<T::RuntimeEvent, T::Hash>>>, ValueQuery>;

	/// The number of events in the `Events<T>` list.
	#[pallet::storage]
	#[pallet::whitelist_storage]
	#[pallet::getter(fn event_count)]
	pub(super) type EventCount<T: Config> = StorageValue<_, EventIndex, ValueQuery>;

	/// Mapping between a topic (represented by T::Hash) and a vector of indexes
	/// of events in the `<Events<T>>` list.
	///
	/// All topic vectors have deterministic storage locations depending on the topic. This
	/// allows light-clients to leverage the changes trie storage tracking mechanism and
	/// in case of changes fetch the list of events of interest.
	///
	/// The value has the type `(BlockNumberFor<T>, EventIndex)` because if we used only just
	/// the `EventIndex` then in case if the topic has the same contents on the next block
	/// no notification will be triggered thus the event might be lost.
	#[pallet::storage]
	#[pallet::unbounded]
	#[pallet::getter(fn event_topics)]
	pub(super) type EventTopics<T: Config> =
		StorageMap<_, Blake2_128Concat, T::Hash, Vec<(BlockNumberFor<T>, EventIndex)>, ValueQuery>;

	/// Stores the `spec_version` and `spec_name` of when the last runtime upgrade happened.
	#[pallet::storage]
	#[pallet::unbounded]
	pub type LastRuntimeUpgrade<T: Config> = StorageValue<_, LastRuntimeUpgradeInfo>;

	/// True if we have upgraded so that `type RefCount` is `u32`. False (default) if not.
	#[pallet::storage]
	pub(super) type UpgradedToU32RefCount<T: Config> = StorageValue<_, bool, ValueQuery>;

	/// True if we have upgraded so that AccountInfo contains three types of `RefCount`. False
	/// (default) if not.
	#[pallet::storage]
	pub(super) type UpgradedToTripleRefCount<T: Config> = StorageValue<_, bool, ValueQuery>;

	/// The execution phase of the block.
	#[pallet::storage]
	#[pallet::whitelist_storage]
	pub(super) type ExecutionPhase<T: Config> = StorageValue<_, Phase>;

	/// The dynamic block length
	#[pallet::storage]
	#[pallet::getter(fn block_length)]
	pub type DynamicBlockLength<T: Config> = StorageValue<_, limits::BlockLength, ValueQuery>;

	#[pallet::storage]
	#[pallet::getter(fn authorized_upgrade)]
	pub(super) type AuthorizedUpgrade<T: Config> =
		StorageValue<_, CodeUpgradeAuthorization<T>, OptionQuery>;

	/// List of failed indices in the current block
	// Test name: failed_extrinsic_indices_work()
	#[pallet::storage]
	#[pallet::unbounded]
	#[pallet::whitelist_storage]
	#[pallet::getter(fn failed_extrinsic_indices)]
	pub type FailedExtrinsicIndices<T: Config> = StorageValue<_, Vec<u32>, ValueQuery>;

	#[derive(DefaultNoBound)]
	#[pallet::genesis_config]
	pub struct GenesisConfig<T: Config> {
		#[serde(skip)]
		pub _config: sp_std::marker::PhantomData<T>,
		pub block_length: limits::BlockLength,
	}

	#[pallet::genesis_build]
	impl<T: Config> BuildGenesisConfig for GenesisConfig<T> {
		fn build(&self) {
			<BlockHash<T>>::insert::<_, T::Hash>(BlockNumberFor::<T>::zero(), hash69());
			<ParentHash<T>>::put::<T::Hash>(hash69());
			<LastRuntimeUpgrade<T>>::put(LastRuntimeUpgradeInfo::from(T::Version::get()));
			<UpgradedToU32RefCount<T>>::put(true);
			<UpgradedToTripleRefCount<T>>::put(true);

			sp_io::storage::set(well_known_keys::EXTRINSIC_INDEX, &0u32.encode());
			<DynamicBlockLength<T>>::put(&self.block_length);
		}
	}

	#[pallet::validate_unsigned]
	impl<T: Config> sp_runtime::traits::ValidateUnsigned for Pallet<T> {
		type Call = Call<T>;
		fn validate_unsigned(_source: TransactionSource, call: &Self::Call) -> TransactionValidity {
			if let Call::apply_authorized_upgrade { ref code } = call {
				if let Ok(hash) = Self::validate_authorized_upgrade(&code[..]) {
					return Ok(ValidTransaction {
						priority: 100,
						requires: Vec::new(),
						provides: vec![hash.as_ref().to_vec()],
						longevity: TransactionLongevity::max_value(),
						propagate: true,
					});
				}
			}
			Err(InvalidTransaction::Call.into())
		}
	}
}

pub type Key = Vec<u8>;
pub type KeyValue = (Vec<u8>, Vec<u8>);

/// A phase of a block's execution.
#[derive(Encode, Decode, RuntimeDebug, TypeInfo, MaxEncodedLen)]
#[cfg_attr(feature = "std", derive(Serialize, PartialEq, Eq, Clone))]
pub enum Phase {
	/// Applying an extrinsic.
	ApplyExtrinsic(u32),
	/// Finalizing the block.
	Finalization,
	/// Initializing the block.
	Initialization,
}

impl Default for Phase {
	fn default() -> Self {
		Self::Initialization
	}
}

/// Record of an event happening.
#[derive(Encode, Decode, RuntimeDebug, TypeInfo)]
#[cfg_attr(feature = "std", derive(Serialize, PartialEq, Eq, Clone))]
pub struct EventRecord<E: Parameter + Member, T> {
	/// The phase of the block it happened in.
	pub phase: Phase,
	/// The event itself.
	pub event: E,
	/// The list of the topics this event has.
	pub topics: Vec<T>,
}

// Create a Hash with 69 for each byte,
// only used to build genesis config.
fn hash69<T: AsMut<[u8]> + Default>() -> T {
	let mut h = T::default();
	h.as_mut().iter_mut().for_each(|byte| *byte = 69);
	h
}

/// This type alias represents an index of an event.
///
/// We use `u32` here because this index is used as index for `Events<T>`
/// which can't contain more than `u32::MAX` items.
type EventIndex = u32;

/// Type used to encode the number of references an account has.
pub type RefCount = u32;

/// Information of an account.
#[derive(Clone, Eq, PartialEq, Default, RuntimeDebug, Encode, Decode, TypeInfo, MaxEncodedLen)]
pub struct AccountInfo<Nonce, AccountData> {
	/// The number of transactions this account has sent.
	pub nonce: Nonce,
	/// The number of other modules that currently depend on this account's existence. The account
	/// cannot be reaped until this is zero.
	pub consumers: RefCount,
	/// The number of other modules that allow this account to exist. The account may not be reaped
	/// until this and `sufficients` are both zero.
	pub providers: RefCount,
	/// The number of modules that allow this account to exist for their own purposes only. The
	/// account may not be reaped until this and `providers` are both zero.
	pub sufficients: RefCount,
	/// The additional data that belongs to this account. Used to store the balance(s) in a lot of
	/// chains.
	pub data: AccountData,
}

/// Stores the `spec_version` and `spec_name` of when the last runtime upgrade
/// happened.
#[derive(sp_runtime::RuntimeDebug, Encode, Decode, TypeInfo)]
#[cfg_attr(feature = "std", derive(PartialEq))]
pub struct LastRuntimeUpgradeInfo {
	pub spec_version: codec::Compact<u32>,
	pub spec_name: sp_runtime::RuntimeString,
}

impl LastRuntimeUpgradeInfo {
	/// Returns if the runtime was upgraded in comparison of `self` and `current`.
	///
	/// Checks if either the `spec_version` increased or the `spec_name` changed.
	pub fn was_upgraded(&self, current: &sp_version::RuntimeVersion) -> bool {
		current.spec_version > self.spec_version.0 || current.spec_name != self.spec_name
	}
}

impl From<sp_version::RuntimeVersion> for LastRuntimeUpgradeInfo {
	fn from(version: sp_version::RuntimeVersion) -> Self {
		Self {
			spec_version: version.spec_version.into(),
			spec_name: version.spec_name,
		}
	}
}

/// Ensure the origin is Root.
pub struct EnsureRoot<AccountId>(sp_std::marker::PhantomData<AccountId>);
impl<O: Into<Result<RawOrigin<AccountId>, O>> + From<RawOrigin<AccountId>>, AccountId>
	EnsureOrigin<O> for EnsureRoot<AccountId>
{
	type Success = ();
	fn try_origin(o: O) -> Result<Self::Success, O> {
		o.into().and_then(|o| match o {
			RawOrigin::Root => Ok(()),
			r => Err(O::from(r)),
		})
	}

	#[cfg(feature = "runtime-benchmarks")]
	fn try_successful_origin() -> Result<O, ()> {
		Ok(O::from(RawOrigin::Root))
	}
}

impl_ensure_origin_with_arg_ignoring_arg! {
	impl< { O: .., AccountId: Decode, T } >
		EnsureOriginWithArg<O, T> for EnsureRoot<AccountId>
	{}
}

/// Ensure the origin is Root and return the provided `Success` value.
pub struct EnsureRootWithSuccess<AccountId, Success>(
	sp_std::marker::PhantomData<(AccountId, Success)>,
);
impl<
		O: Into<Result<RawOrigin<AccountId>, O>> + From<RawOrigin<AccountId>>,
		AccountId,
		Success: TypedGet,
	> EnsureOrigin<O> for EnsureRootWithSuccess<AccountId, Success>
{
	type Success = Success::Type;
	fn try_origin(o: O) -> Result<Self::Success, O> {
		o.into().and_then(|o| match o {
			RawOrigin::Root => Ok(Success::get()),
			r => Err(O::from(r)),
		})
	}

	#[cfg(feature = "runtime-benchmarks")]
	fn try_successful_origin() -> Result<O, ()> {
		Ok(O::from(RawOrigin::Root))
	}
}

impl_ensure_origin_with_arg_ignoring_arg! {
	impl< { O: .., AccountId: Decode, Success: TypedGet, T } >
		EnsureOriginWithArg<O, T> for EnsureRootWithSuccess<AccountId, Success>
	{}
}

/// Ensure the origin is provided `Ensure` origin and return the provided `Success` value.
pub struct EnsureWithSuccess<Ensure, AccountId, Success>(
	sp_std::marker::PhantomData<(Ensure, AccountId, Success)>,
);

impl<
		O: Into<Result<RawOrigin<AccountId>, O>> + From<RawOrigin<AccountId>>,
		Ensure: EnsureOrigin<O>,
		AccountId,
		Success: TypedGet,
	> EnsureOrigin<O> for EnsureWithSuccess<Ensure, AccountId, Success>
{
	type Success = Success::Type;

	fn try_origin(o: O) -> Result<Self::Success, O> {
		Ensure::try_origin(o).map(|_| Success::get())
	}

	#[cfg(feature = "runtime-benchmarks")]
	fn try_successful_origin() -> Result<O, ()> {
		Ensure::try_successful_origin()
	}
}

/// Ensure the origin is any `Signed` origin.
pub struct EnsureSigned<AccountId>(sp_std::marker::PhantomData<AccountId>);
impl<O: Into<Result<RawOrigin<AccountId>, O>> + From<RawOrigin<AccountId>>, AccountId: Decode>
	EnsureOrigin<O> for EnsureSigned<AccountId>
{
	type Success = AccountId;
	fn try_origin(o: O) -> Result<Self::Success, O> {
		o.into().and_then(|o| match o {
			RawOrigin::Signed(who) => Ok(who),
			r => Err(O::from(r)),
		})
	}

	#[cfg(feature = "runtime-benchmarks")]
	fn try_successful_origin() -> Result<O, ()> {
		let zero_account_id =
			AccountId::decode(&mut TrailingZeroInput::zeroes()).map_err(|_| ())?;
		Ok(O::from(RawOrigin::Signed(zero_account_id)))
	}
}

/// Ensure the origin is `Signed` origin from the given `AccountId`.
pub struct EnsureSignedBy<Who, AccountId>(sp_std::marker::PhantomData<(Who, AccountId)>);
impl<
		O: Into<Result<RawOrigin<AccountId>, O>> + From<RawOrigin<AccountId>>,
		Who: SortedMembers<AccountId>,
		AccountId: PartialEq + Clone + Ord + Decode,
	> EnsureOrigin<O> for EnsureSignedBy<Who, AccountId>
{
	type Success = AccountId;
	fn try_origin(o: O) -> Result<Self::Success, O> {
		o.into().and_then(|o| match o {
			RawOrigin::Signed(ref who) if Who::contains(who) => Ok(who.clone()),
			r => Err(O::from(r)),
		})
	}

	#[cfg(feature = "runtime-benchmarks")]
	fn try_successful_origin() -> Result<O, ()> {
		let first_member = match Who::sorted_members().first() {
			Some(account) => account.clone(),
			None => AccountId::decode(&mut TrailingZeroInput::zeroes()).map_err(|_| ())?,
		};
		Ok(O::from(RawOrigin::Signed(first_member)))
	}
}

impl_ensure_origin_with_arg_ignoring_arg! {
	impl< { O: .., Who: SortedMembers<AccountId>, AccountId: PartialEq + Clone + Ord + Decode, T } >
		EnsureOriginWithArg<O, T> for EnsureSignedBy<Who, AccountId>
	{}
}

/// Ensure the origin is `None`. i.e. unsigned transaction.
pub struct EnsureNone<AccountId>(sp_std::marker::PhantomData<AccountId>);
impl<O: Into<Result<RawOrigin<AccountId>, O>> + From<RawOrigin<AccountId>>, AccountId>
	EnsureOrigin<O> for EnsureNone<AccountId>
{
	type Success = ();
	fn try_origin(o: O) -> Result<Self::Success, O> {
		o.into().and_then(|o| match o {
			RawOrigin::None => Ok(()),
			r => Err(O::from(r)),
		})
	}

	#[cfg(feature = "runtime-benchmarks")]
	fn try_successful_origin() -> Result<O, ()> {
		Ok(O::from(RawOrigin::None))
	}
}

impl_ensure_origin_with_arg_ignoring_arg! {
	impl< { O: .., AccountId, T } >
		EnsureOriginWithArg<O, T> for EnsureNone<AccountId>
	{}
}

/// Always fail.
pub struct EnsureNever<Success>(sp_std::marker::PhantomData<Success>);
impl<O, Success> EnsureOrigin<O> for EnsureNever<Success> {
	type Success = Success;
	fn try_origin(o: O) -> Result<Self::Success, O> {
		Err(o)
	}

	#[cfg(feature = "runtime-benchmarks")]
	fn try_successful_origin() -> Result<O, ()> {
		Err(())
	}
}

impl_ensure_origin_with_arg_ignoring_arg! {
	impl< { O, Success, T } >
		EnsureOriginWithArg<O, T> for EnsureNever<Success>
	{}
}

#[docify::export]
/// Ensure that the origin `o` represents a signed extrinsic (i.e. transaction).
/// Returns `Ok` with the account that signed the extrinsic or an `Err` otherwise.
pub fn ensure_signed<OuterOrigin, AccountId>(o: OuterOrigin) -> Result<AccountId, BadOrigin>
where
	OuterOrigin: Into<Result<RawOrigin<AccountId>, OuterOrigin>>,
{
	match o.into() {
		Ok(RawOrigin::Signed(t)) => Ok(t),
		_ => Err(BadOrigin),
	}
}

/// Ensure that the origin `o` represents either a signed extrinsic (i.e. transaction) or the root.
/// Returns `Ok` with the account that signed the extrinsic, `None` if it was root,  or an `Err`
/// otherwise.
pub fn ensure_signed_or_root<OuterOrigin, AccountId>(
	o: OuterOrigin,
) -> Result<Option<AccountId>, BadOrigin>
where
	OuterOrigin: Into<Result<RawOrigin<AccountId>, OuterOrigin>>,
{
	match o.into() {
		Ok(RawOrigin::Root) => Ok(None),
		Ok(RawOrigin::Signed(t)) => Ok(Some(t)),
		_ => Err(BadOrigin),
	}
}

/// Ensure that the origin `o` represents the root. Returns `Ok` or an `Err` otherwise.
pub fn ensure_root<OuterOrigin, AccountId>(o: OuterOrigin) -> Result<(), BadOrigin>
where
	OuterOrigin: Into<Result<RawOrigin<AccountId>, OuterOrigin>>,
{
	match o.into() {
		Ok(RawOrigin::Root) => Ok(()),
		_ => Err(BadOrigin),
	}
}

/// Ensure that the origin `o` represents an unsigned extrinsic. Returns `Ok` or an `Err` otherwise.
pub fn ensure_none<OuterOrigin, AccountId>(o: OuterOrigin) -> Result<(), BadOrigin>
where
	OuterOrigin: Into<Result<RawOrigin<AccountId>, OuterOrigin>>,
{
	match o.into() {
		Ok(RawOrigin::None) => Ok(()),
		_ => Err(BadOrigin),
	}
}

/// Reference status; can be either referenced or unreferenced.
#[derive(RuntimeDebug)]
pub enum RefStatus {
	Referenced,
	Unreferenced,
}

/// Some resultant status relevant to incrementing a provider/self-sufficient reference.
#[derive(Eq, PartialEq, RuntimeDebug)]
pub enum IncRefStatus {
	/// Account was created.
	Created,
	/// Account already existed.
	Existed,
}

/// Some resultant status relevant to decrementing a provider/self-sufficient reference.
#[derive(Eq, PartialEq, RuntimeDebug)]
pub enum DecRefStatus {
	/// Account was destroyed.
	Reaped,
	/// Account still exists.
	Exists,
}

impl<T: Config> Pallet<T> {
	/// Returns the `spec_version` of the last runtime upgrade.
	///
	/// This function is useful for writing guarded runtime migrations in the runtime. A runtime
	/// migration can use the `spec_version` to ensure that it isn't applied twice. This works
	/// similar as the storage version for pallets.
	///
	/// This functions returns the `spec_version` of the last runtime upgrade while executing the
	/// runtime migrations
	/// [`on_runtime_upgrade`](frame_support::traits::OnRuntimeUpgrade::on_runtime_upgrade)
	/// function. After all migrations are executed, this will return the `spec_version` of the
	/// current runtime until there is another runtime upgrade.
	///
	/// Example:
	#[doc = docify::embed!("src/tests.rs", last_runtime_upgrade_spec_version_usage)]
	pub fn last_runtime_upgrade_spec_version() -> u32 {
		LastRuntimeUpgrade::<T>::get().map_or(0, |l| l.spec_version.0)
	}

	/// Returns true if the given account exists.
	pub fn account_exists(who: &T::AccountId) -> bool {
		Account::<T>::contains_key(who)
	}

	/// Write code to the storage and emit related events and digest items.
	///
	/// Note this function almost never should be used directly. It is exposed
	/// for `OnSetCode` implementations that defer actual code being written to
	/// the storage (for instance in case of parachains).
	pub fn update_code_in_storage(code: &[u8]) {
		storage::unhashed::put_raw(well_known_keys::CODE, code);
		Self::deposit_log(generic::DigestItem::RuntimeEnvironmentUpdated);
		Self::deposit_event(Event::CodeUpdated);
	}

	/// Increment the reference counter on an account.
	#[deprecated = "Use `inc_consumers` instead"]
	pub fn inc_ref(who: &T::AccountId) {
		let _ = Self::inc_consumers(who);
	}

	/// Decrement the reference counter on an account. This *MUST* only be done once for every time
	/// you called `inc_consumers` on `who`.
	#[deprecated = "Use `dec_consumers` instead"]
	pub fn dec_ref(who: &T::AccountId) {
		Self::dec_consumers(who);
	}

	/// The number of outstanding references for the account `who`.
	#[deprecated = "Use `consumers` instead"]
	pub fn refs(who: &T::AccountId) -> RefCount {
		Self::consumers(who)
	}

	/// True if the account has no outstanding references.
	#[deprecated = "Use `!is_provider_required` instead"]
	pub fn allow_death(who: &T::AccountId) -> bool {
		!Self::is_provider_required(who)
	}

	/// Increment the provider reference counter on an account.
	pub fn inc_providers(who: &T::AccountId) -> IncRefStatus {
		Account::<T>::mutate(who, |a| {
			if a.providers == 0 && a.sufficients == 0 {
				// Account is being created.
				a.providers = 1;
				Self::on_created_account(who.clone(), a);
				IncRefStatus::Created
			} else {
				a.providers = a.providers.saturating_add(1);
				IncRefStatus::Existed
			}
		})
	}

	/// Decrement the provider reference counter on an account.
	///
	/// This *MUST* only be done once for every time you called `inc_providers` on `who`.
	pub fn dec_providers(who: &T::AccountId) -> Result<DecRefStatus, DispatchError> {
		Account::<T>::try_mutate_exists(who, |maybe_account| {
			if let Some(mut account) = maybe_account.take() {
				if account.providers == 0 {
					// Logic error - cannot decrement beyond zero.
					log::error!(
						target: LOG_TARGET,
						"Logic error: Unexpected underflow in reducing provider",
					);
					account.providers = 1;
				}
				match (account.providers, account.consumers, account.sufficients) {
					(1, 0, 0) => {
						// No providers left (and no consumers) and no sufficients. Account dead.

						Pallet::<T>::on_killed_account(who.clone());
						Ok(DecRefStatus::Reaped)
					},
					(1, c, _) if c > 0 => {
						// Cannot remove last provider if there are consumers.
						Err(DispatchError::ConsumerRemaining)
					},
					(x, _, _) => {
						// Account will continue to exist as there is either > 1 provider or
						// > 0 sufficients.
						account.providers = x - 1;
						*maybe_account = Some(account);
						Ok(DecRefStatus::Exists)
					},
				}
			} else {
				log::error!(
					target: LOG_TARGET,
					"Logic error: Account already dead when reducing provider",
				);
				Ok(DecRefStatus::Reaped)
			}
		})
	}

	/// Increment the self-sufficient reference counter on an account.
	pub fn inc_sufficients(who: &T::AccountId) -> IncRefStatus {
		Account::<T>::mutate(who, |a| {
			if a.providers + a.sufficients == 0 {
				// Account is being created.
				a.sufficients = 1;
				Self::on_created_account(who.clone(), a);
				IncRefStatus::Created
			} else {
				a.sufficients = a.sufficients.saturating_add(1);
				IncRefStatus::Existed
			}
		})
	}

	/// Decrement the sufficients reference counter on an account.
	///
	/// This *MUST* only be done once for every time you called `inc_sufficients` on `who`.
	pub fn dec_sufficients(who: &T::AccountId) -> DecRefStatus {
		Account::<T>::mutate_exists(who, |maybe_account| {
			if let Some(mut account) = maybe_account.take() {
				if account.sufficients == 0 {
					// Logic error - cannot decrement beyond zero.
					log::error!(
						target: LOG_TARGET,
						"Logic error: Unexpected underflow in reducing sufficients",
					);
				}
				match (account.sufficients, account.providers) {
					(0, 0) | (1, 0) => {
						Pallet::<T>::on_killed_account(who.clone());
						DecRefStatus::Reaped
					},
					(x, _) => {
						account.sufficients = x - 1;
						*maybe_account = Some(account);
						DecRefStatus::Exists
					},
				}
			} else {
				log::error!(
					target: LOG_TARGET,
					"Logic error: Account already dead when reducing provider",
				);
				DecRefStatus::Reaped
			}
		})
	}

	/// The number of outstanding provider references for the account `who`.
	pub fn providers(who: &T::AccountId) -> RefCount {
		Account::<T>::get(who).providers
	}

	/// The number of outstanding sufficient references for the account `who`.
	pub fn sufficients(who: &T::AccountId) -> RefCount {
		Account::<T>::get(who).sufficients
	}

	/// The number of outstanding provider and sufficient references for the account `who`.
	pub fn reference_count(who: &T::AccountId) -> RefCount {
		let a = Account::<T>::get(who);
		a.providers + a.sufficients
	}

	/// Increment the reference counter on an account.
	///
	/// The account `who`'s `providers` must be non-zero and the current number of consumers must
	/// be less than `MaxConsumers::max_consumers()` or this will return an error.
	pub fn inc_consumers(who: &T::AccountId) -> Result<(), DispatchError> {
		Account::<T>::try_mutate(who, |a| {
			if a.providers > 0 {
				if a.consumers < T::MaxConsumers::max_consumers() {
					a.consumers = a.consumers.saturating_add(1);
					Ok(())
				} else {
					Err(DispatchError::TooManyConsumers)
				}
			} else {
				Err(DispatchError::NoProviders)
			}
		})
	}

	/// Increment the reference counter on an account, ignoring the `MaxConsumers` limits.
	///
	/// The account `who`'s `providers` must be non-zero or this will return an error.
	pub fn inc_consumers_without_limit(who: &T::AccountId) -> Result<(), DispatchError> {
		Account::<T>::try_mutate(who, |a| {
			if a.providers > 0 {
				a.consumers = a.consumers.saturating_add(1);
				Ok(())
			} else {
				Err(DispatchError::NoProviders)
			}
		})
	}

	/// Decrement the reference counter on an account. This *MUST* only be done once for every time
	/// you called `inc_consumers` on `who`.
	pub fn dec_consumers(who: &T::AccountId) {
		Account::<T>::mutate(who, |a| {
			if a.consumers > 0 {
				a.consumers -= 1;
			} else {
				log::error!(
					target: LOG_TARGET,
					"Logic error: Unexpected underflow in reducing consumer",
				);
			}
		})
	}

	/// The number of outstanding references for the account `who`.
	pub fn consumers(who: &T::AccountId) -> RefCount {
		Account::<T>::get(who).consumers
	}

	/// True if the account has some outstanding consumer references.
	pub fn is_provider_required(who: &T::AccountId) -> bool {
		Account::<T>::get(who).consumers != 0
	}

	/// True if the account has no outstanding consumer references or more than one provider.
	pub fn can_dec_provider(who: &T::AccountId) -> bool {
		let a = Account::<T>::get(who);
		a.consumers == 0 || a.providers > 1
	}

	/// True if the account has at least one provider reference and adding `amount` consumer
	/// references would not take it above the the maximum.
	pub fn can_accrue_consumers(who: &T::AccountId, amount: u32) -> bool {
		let a = Account::<T>::get(who);
		match a.consumers.checked_add(amount) {
			Some(c) => a.providers > 0 && c <= T::MaxConsumers::max_consumers(),
			None => false,
		}
	}

	/// True if the account has at least one provider reference and fewer consumer references than
	/// the maximum.
	pub fn can_inc_consumer(who: &T::AccountId) -> bool {
		Self::can_accrue_consumers(who, 1)
	}

	/// Deposits an event into this block's event record.
	///
	/// NOTE: Events not registered at the genesis block and quietly omitted.
	pub fn deposit_event(event: impl Into<T::RuntimeEvent>) {
		Self::deposit_event_indexed(&[], event.into());
	}

	/// Deposits an event into this block's event record adding this event
	/// to the corresponding topic indexes.
	///
	/// This will update storage entries that correspond to the specified topics.
	/// It is expected that light-clients could subscribe to this topics.
	///
	/// NOTE: Events not registered at the genesis block and quietly omitted.
	pub fn deposit_event_indexed(topics: &[T::Hash], event: T::RuntimeEvent) {
		let block_number = Self::block_number();

		// Don't populate events on genesis.
		if block_number.is_zero() {
			return;
		}

		let phase = ExecutionPhase::<T>::get().unwrap_or_default();
		let event = EventRecord {
			phase,
			event,
			topics: topics.to_vec(),
		};

		// Index of the event to be added.
		let event_idx = {
			let old_event_count = EventCount::<T>::get();
			let new_event_count = match old_event_count.checked_add(1) {
				// We've reached the maximum number of events at this block, just
				// don't do anything and leave the event_count unaltered.
				None => return,
				Some(nc) => nc,
			};
			EventCount::<T>::put(new_event_count);
			old_event_count
		};

		Events::<T>::append(event);

		for topic in topics {
			<EventTopics<T>>::append(topic, (block_number, event_idx));
		}
	}

	/// Gets the index of extrinsic that is currently executing.
	pub fn extrinsic_index() -> Option<u32> {
		storage::unhashed::get(well_known_keys::EXTRINSIC_INDEX)
	}

	/// Gets extrinsics count.
	pub fn extrinsic_count() -> u32 {
		ExtrinsicCount::<T>::get().unwrap_or_default()
	}

	/// Returns all extrinsics len in raw.
	pub fn all_extrinsics_len() -> u32 {
		AllExtrinsicsLen::<T>::get().unwrap_or_default().raw()
	}

	/// Returns all extrinsics len with padding.
	pub fn all_padded_extrinsics_len() -> u32 {
		AllExtrinsicsLen::<T>::get().unwrap_or_default().padded()
	}

	/// Inform the system pallet of some additional weight that should be accounted for, in the
	/// current block.
	///
	/// NOTE: use with extra care; this function is made public only be used for certain pallets
	/// that need it. A runtime that does not have dynamic calls should never need this and should
	/// stick to static weights. A typical use case for this is inner calls or smart contract calls.
	/// Furthermore, it only makes sense to use this when it is presumably  _cheap_ to provide the
	/// argument `weight`; In other words, if this function is to be used to account for some
	/// unknown, user provided call's weight, it would only make sense to use it if you are sure you
	/// can rapidly compute the weight of the inner call.
	///
	/// Even more dangerous is to note that this function does NOT take any action, if the new sum
	/// of block weight is more than the block weight limit. This is what the _unchecked_.
	///
	/// Another potential use-case could be for the `on_initialize` and `on_finalize` hooks.
	pub fn register_extra_weight_unchecked(weight: Weight, class: DispatchClass) {
		BlockWeight::<T>::mutate(|current_weight| {
			current_weight.accrue(weight, class);
		});
	}

	/// Start the execution of a particular block.
	pub fn initialize(number: &BlockNumberFor<T>, parent_hash: &T::Hash, digest: &generic::Digest) {
		// populate environment
		ExecutionPhase::<T>::put(Phase::Initialization);
		storage::unhashed::put(well_known_keys::EXTRINSIC_INDEX, &0u32);
		let entropy = (b"frame_system::initialize", parent_hash).using_encoded(blake2_256);
		storage::unhashed::put_raw(well_known_keys::INTRABLOCK_ENTROPY, &entropy[..]);
		<Number<T>>::put(number);
		<Digest<T>>::put(digest);
		<ParentHash<T>>::put(parent_hash);
		<BlockHash<T>>::insert(*number - One::one(), parent_hash);

		// Remove previous block data from storage
		BlockWeight::<T>::kill();
	}

	/// Remove temporary "environment" entries in storage, compute the storage root and return the
	/// resulting header for this block.
	pub fn finalize() -> HeaderFor<T> {
		log::debug!(
			target: LOG_TARGET,
			"[{:?}] {} extrinsics, length: {} (normal {}%, op: {}%, mandatory {}%) / normal weight:\
			 {} ({}%) op weight {} ({}%) / mandatory weight {} ({}%)",
			Self::block_number(),
			Self::extrinsic_index().unwrap_or_default(),
			Self::all_extrinsics_len(),
			sp_runtime::Percent::from_rational(
				Self::all_extrinsics_len(),
				*T::BlockLength::get().max.get(DispatchClass::Normal)
			).deconstruct(),
			sp_runtime::Percent::from_rational(
				Self::all_extrinsics_len(),
				*T::BlockLength::get().max.get(DispatchClass::Operational)
			).deconstruct(),
			sp_runtime::Percent::from_rational(
				Self::all_extrinsics_len(),
				*T::BlockLength::get().max.get(DispatchClass::Mandatory)
			).deconstruct(),
			Self::block_weight().get(DispatchClass::Normal),
			sp_runtime::Percent::from_rational(
				Self::block_weight().get(DispatchClass::Normal).ref_time(),
				T::BlockWeights::get().get(DispatchClass::Normal).max_total.unwrap_or(Bounded::max_value()).ref_time()
			).deconstruct(),
			Self::block_weight().get(DispatchClass::Operational),
			sp_runtime::Percent::from_rational(
				Self::block_weight().get(DispatchClass::Operational).ref_time(),
				T::BlockWeights::get().get(DispatchClass::Operational).max_total.unwrap_or(Bounded::max_value()).ref_time()
			).deconstruct(),
			Self::block_weight().get(DispatchClass::Mandatory),
			sp_runtime::Percent::from_rational(
				Self::block_weight().get(DispatchClass::Mandatory).ref_time(),
				T::BlockWeights::get().get(DispatchClass::Mandatory).max_total.unwrap_or(Bounded::max_value()).ref_time()
			).deconstruct(),
		);
		ExecutionPhase::<T>::kill();
		AllExtrinsicsLen::<T>::kill();
		storage::unhashed::kill(well_known_keys::INTRABLOCK_ENTROPY);

		// The following fields
		//
		// - <Events<T>>
		// - <EventCount<T>>
		// - <EventTopics<T>>
		// - <Number<T>>
		// - <ParentHash<T>>
		// - <Digest<T>>
		//
		// stay to be inspected by the client and will be cleared by `Self::initialize`.
		let number = <Number<T>>::get();
		let parent_hash = <ParentHash<T>>::get();
		let digest = <Digest<T>>::get();

		let extrinsics = (0..ExtrinsicCount::<T>::take().unwrap_or_default())
			.map(ExtrinsicData::<T>::take)
			.collect::<Vec<_>>();

		// Transform *raw extrinsics* into `T::UncheckedExtrinsic` only if it was successfully executed.
		let indexed_ext = extrinsics
			.iter()
			.enumerate()
			.filter_map(|(idx, raw)| {
				let ext = T::Extrinsic::decode(&mut raw.as_slice()).ok()?;
				Some((idx, ext))
			})
			.collect::<Vec<_>>();
		let extrinsics_root = extrinsics_data_root::<T::Hashing>(extrinsics);

		let block_number: u32 = number
			.try_into()
			.map_err(|_| number) // NOTE: TryInto::Error does not implement Debug
			.expect("Block number is within u32; qed");

		let data_root =
			tx_data_root::<T::TxDataExtractor, _, _>(block_number, indexed_ext.as_slice());

		// move block hash pruning window by one block
		let block_hash_count = T::BlockHashCount::get();
		let to_remove = number
			.saturating_sub(block_hash_count)
			.saturating_sub(One::one());

		// keep genesis hash
		if !to_remove.is_zero() {
			<BlockHash<T>>::remove(to_remove);
		}

		let version = T::Version::get().state_version();
		let storage_root = T::Hash::decode(&mut &sp_io::storage::root(version)[..])
			.expect("Node is configured to use the same hash; qed");

		let block_length = Self::block_length();

		let opaques = extrinsics
			.iter()
			.filter(|ext| !ext.is_empty())
			.map(|ext| OpaqueExtrinsic::decode(&mut ext.as_slice()))
			.collect::<Result<Vec<_>, _>>()
			.expect("Any extrinsic MUST be decoded as OpaqueExtrinsic .qed");

		// Transform extrinsics into AppExtrinsic.
		let app_extrinsics: Vec<AppExtrinsic> = indexed_ext
			.into_iter()
			.map(|(idx, ext)| AppExtrinsic::new(ext.app_id(), idx as u32, ext.encode()))
			.collect();

		let extension = header_builder::da::HeaderExtensionBuilder::<T>::build(
			app_extrinsics,
			data_root,
			block_length,
			number.unique_saturated_into(),
<<<<<<< HEAD
=======
			HeaderVersion::V2,
>>>>>>> 673a1698
		);

		let header = <HeaderFor<T> as ExtendedHeader>::new(
			number,
			extrinsics_root,
			storage_root,
			parent_hash,
			digest,
			extension,
		);

		use sp_runtime::traits::Header as _;
		log::trace!(
			target: LOG_TARGET,
			"Header ({:?}) {:?}  ",
			header.hash(),
			header
		);

		header
	}

	/// Deposits a log and ensures it matches the block's log data.
	pub fn deposit_log(item: generic::DigestItem) {
		<Digest<T>>::append(item);
	}

	/// Get the basic externalities for this pallet, useful for tests.
	#[cfg(any(feature = "std", test))]
	pub fn externalities() -> TestExternalities {
		TestExternalities::new(sp_core::storage::Storage {
			top: map![
				<BlockHash<T>>::hashed_key_for(BlockNumberFor::<T>::zero()) => [69u8; 32].encode(),
				<Number<T>>::hashed_key().to_vec() => BlockNumberFor::<T>::one().encode(),
				<ParentHash<T>>::hashed_key().to_vec() => [69u8; 32].encode()
			],
			children_default: map![],
		})
	}

	/// Get the current events deposited by the runtime.
	///
	/// NOTE: This should only be used in tests. Reading events from the runtime can have a large
	/// impact on the PoV size of a block. Users should use alternative and well bounded storage
	/// items for any behavior like this.
	///
	/// NOTE: Events not registered at the genesis block and quietly omitted.
	#[cfg(any(feature = "std", feature = "runtime-benchmarks", test))]
	pub fn events() -> Vec<EventRecord<T::RuntimeEvent, T::Hash>> {
		// Dereferencing the events here is fine since we are not in the memory-restricted runtime.
		Self::read_events_no_consensus().map(|e| *e).collect()
	}

	/// Get a single event at specified index.
	///
	/// Should only be called if you know what you are doing and outside of the runtime block
	/// execution else it can have a large impact on the PoV size of a block.
	pub fn event_no_consensus(index: usize) -> Option<T::RuntimeEvent> {
		Self::read_events_no_consensus()
			.nth(index)
			.map(|e| e.event.clone())
	}

	/// Get the current events deposited by the runtime.
	///
	/// Should only be called if you know what you are doing and outside of the runtime block
	/// execution else it can have a large impact on the PoV size of a block.
	pub fn read_events_no_consensus(
	) -> impl sp_std::iter::Iterator<Item = Box<EventRecord<T::RuntimeEvent, T::Hash>>> {
		Events::<T>::stream_iter()
	}

	/// Read and return the events of a specific pallet, as denoted by `E`.
	///
	/// This is useful for a pallet that wishes to read only the events it has deposited into
	/// `frame_system` using the standard `fn deposit_event`.
	pub fn read_events_for_pallet<E>() -> Vec<E>
	where
		T::RuntimeEvent: TryInto<E>,
	{
		Events::<T>::get()
			.into_iter()
			.map(|er| er.event)
			.filter_map(|e| e.try_into().ok())
			.collect::<_>()
	}

	/// Set the block number to something in particular. Can be used as an alternative to
	/// `initialize` for tests that don't need to bother with the other environment entries.
	#[cfg(any(feature = "std", feature = "runtime-benchmarks", test))]
	pub fn set_block_number(n: BlockNumberFor<T>) {
		<Number<T>>::put(n);
	}

	/// Sets the index of extrinsic that is currently executing.
	#[cfg(any(feature = "std", test))]
	pub fn set_extrinsic_index(extrinsic_index: u32) {
		storage::unhashed::put(well_known_keys::EXTRINSIC_INDEX, &extrinsic_index)
	}

	/// Set the parent hash number to something in particular. Can be used as an alternative to
	/// `initialize` for tests that don't need to bother with the other environment entries.
	#[cfg(any(feature = "std", test))]
	pub fn set_parent_hash(n: T::Hash) {
		<ParentHash<T>>::put(n);
	}

	/// Set the current block weight. This should only be used in some integration tests.
	#[cfg(any(feature = "std", test))]
	pub fn set_block_consumed_resources(weight: Weight, len: usize) {
		use sp_runtime::SaturatedConversion as _;

		BlockWeight::<T>::mutate(|current_weight| {
			current_weight.set(weight, DispatchClass::Normal)
		});
		AllExtrinsicsLen::<T>::put(ExtrinsicLen::new(len.saturated_into()));
	}

	/// Reset events.
	///
	/// This needs to be used in prior calling [`initialize`](Self::initialize) for each new block
	/// to clear events from previous block.
	pub fn reset_events() {
		<Events<T>>::kill();
		EventCount::<T>::kill();
		let _ = <EventTopics<T>>::clear(u32::max_value(), None);
	}

	/// Assert the given `event` exists.
	///
	/// NOTE: Events not registered at the genesis block and quietly omitted.
	#[cfg(any(feature = "std", feature = "runtime-benchmarks", test))]
	pub fn assert_has_event(event: T::RuntimeEvent) {
		let events = Self::events();
		assert!(
			events.iter().any(|record| record.event == event),
			"expected event {event:?} not found in events {events:?}",
		);
	}

	/// Assert the last event equal to the given `event`.
	///
	/// NOTE: Events not registered at the genesis block and quietly omitted.
	#[cfg(any(feature = "std", feature = "runtime-benchmarks", test))]
	pub fn assert_last_event(event: T::RuntimeEvent) {
		let last_event = Self::events()
			.last()
			.expect("events expected")
			.event
			.clone();
		assert_eq!(
			last_event, event,
			"expected event {event:?} is not equal to the last event {last_event:?}",
		);
	}

	/// Return the chain's current runtime version.
	pub fn runtime_version() -> RuntimeVersion {
		T::Version::get()
	}

	/// Retrieve the account transaction counter from storage.
	pub fn account_nonce(who: impl EncodeLike<T::AccountId>) -> T::Nonce {
		Account::<T>::get(who).nonce
	}

	/// Increment a particular account's nonce by 1.
	pub fn inc_account_nonce(who: impl EncodeLike<T::AccountId>) {
		Account::<T>::mutate(who, |a| a.nonce += T::Nonce::one());
	}

	/// Note what the extrinsic data of the current extrinsic index is.
	///
	/// This is required to be called before applying an extrinsic. The data will used
	/// in [`Self::finalize`] to calculate the correct extrinsics root.
	pub fn note_extrinsic(encoded_xt: Vec<u8>) {
		ExtrinsicData::<T>::insert(Self::extrinsic_index().unwrap_or_default(), encoded_xt);
	}

	/// To be called immediately after an extrinsic has been applied.
	///
	/// Emits an `ExtrinsicSuccess` or `ExtrinsicFailed` event depending on the outcome.
	/// The emitted event contains the post-dispatch corrected weight including
	/// the base-weight for its dispatch class.
	pub fn note_applied_extrinsic(r: &DispatchResultWithPostInfo, mut info: DispatchInfo) {
		info.weight = extract_actual_weight(r, &info)
			.saturating_add(T::BlockWeights::get().get(info.class).base_extrinsic);
		info.pays_fee = extract_actual_pays_fee(r, &info);

		let extrinsic_index = Self::extrinsic_index().unwrap_or_default();
		let event = match r {
			Ok(_) => Event::ExtrinsicSuccess {
				dispatch_info: info,
			},
			Err(err) => {
				log::trace!(
					target: LOG_TARGET,
					"Extrinsic failed at block({:?}): {:?}",
					Self::block_number(),
					err,
				);

				FailedExtrinsicIndices::<T>::mutate(|x| x.push(extrinsic_index));

				Event::ExtrinsicFailed {
					dispatch_error: err.error,
					dispatch_info: info,
				}
			},
		};

		Self::deposit_event(event);

		// # Safety: This index does NOT overflow due to limitations of `weights` and block len.
		let next_extrinsic_index = extrinsic_index + 1u32;

		storage::unhashed::put(well_known_keys::EXTRINSIC_INDEX, &next_extrinsic_index);
		ExecutionPhase::<T>::put(Phase::ApplyExtrinsic(next_extrinsic_index));
	}

	/// To be called immediately after `note_applied_extrinsic` of the last extrinsic of the block
	/// has been called.
	pub fn note_finished_extrinsics() {
		let extrinsic_index: u32 =
			storage::unhashed::take(well_known_keys::EXTRINSIC_INDEX).unwrap_or_default();
		ExtrinsicCount::<T>::put(extrinsic_index);
		ExecutionPhase::<T>::put(Phase::Finalization);
	}

	/// To be called immediately after finishing the initialization of the block
	/// (e.g., called `on_initialize` for all pallets).
	pub fn note_finished_initialize() {
		ExecutionPhase::<T>::put(Phase::ApplyExtrinsic(0))
	}

	/// An account is being created.
	pub fn on_created_account(who: T::AccountId, _a: &mut AccountInfo<T::Nonce, T::AccountData>) {
		T::OnNewAccount::on_new_account(&who);
		Self::deposit_event(Event::NewAccount { account: who });
	}

	/// Do anything that needs to be done after an account has been killed.
	fn on_killed_account(who: T::AccountId) {
		T::OnKilledAccount::on_killed_account(&who);
		Self::deposit_event(Event::KilledAccount { account: who });
	}

	/// Determine whether or not it is possible to update the code.
	///
	/// Checks the given code if it is a valid runtime wasm blob by instantianting
	/// it and extracting the runtime version of it. It checks that the runtime version
	/// of the old and new runtime has the same spec name and that the spec version is increasing.
	pub fn can_set_code(code: &[u8]) -> Result<(), sp_runtime::DispatchError> {
		let current_version = T::Version::get();
		let new_version = sp_io::misc::runtime_version(code)
			.and_then(|v| RuntimeVersion::decode(&mut &v[..]).ok())
			.ok_or(Error::<T>::FailedToExtractRuntimeVersion)?;

		cfg_if::cfg_if! {
			if #[cfg(all(feature = "runtime-benchmarks", not(test)))] {
					// Let's ensure the compiler doesn't optimize our fetching of the runtime version away.
					core::hint::black_box((new_version, current_version));
					Ok(())
			} else {
				if new_version.spec_name != current_version.spec_name {
					return Err(Error::<T>::InvalidSpecName.into())
				}

				if new_version.spec_version <= current_version.spec_version {
					return Err(Error::<T>::SpecVersionNeedsToIncrease.into())
				}

				Ok(())
			}
		}
	}

	/// To be called after any origin/privilege checks. Put the code upgrade authorization into
	/// storage and emit an event. Infallible.
	pub fn do_authorize_upgrade(code_hash: T::Hash, check_version: bool) {
		AuthorizedUpgrade::<T>::put(CodeUpgradeAuthorization {
			code_hash,
			check_version,
		});
		Self::deposit_event(Event::UpgradeAuthorized {
			code_hash,
			check_version,
		});
	}

	/// Apply an authorized upgrade, performing any validation checks, and remove the authorization.
	/// Whether or not the code is set directly depends on the `OnSetCode` configuration of the
	/// runtime.
	pub fn do_apply_authorize_upgrade(code: Vec<u8>) -> Result<PostDispatchInfo, DispatchError> {
		Self::validate_authorized_upgrade(&code[..])?;
		T::OnSetCode::set_code(code)?;
		AuthorizedUpgrade::<T>::kill();
		let post = PostDispatchInfo {
			// consume the rest of the block to prevent further transactions
			actual_weight: Some(T::BlockWeights::get().max_block),
			// no fee for valid upgrade
			pays_fee: Pays::No,
		};
		Ok(post)
	}

	/// Check that provided `code` can be upgraded to. Namely, check that its hash matches an
	/// existing authorization and that it meets the specification requirements of `can_set_code`.
	pub fn validate_authorized_upgrade(code: &[u8]) -> Result<T::Hash, DispatchError> {
		let authorization = AuthorizedUpgrade::<T>::get().ok_or(Error::<T>::NothingAuthorized)?;
		let actual_hash = T::Hashing::hash(code);
		ensure!(
			actual_hash == authorization.code_hash,
			Error::<T>::Unauthorized
		);
		if authorization.check_version {
			Self::can_set_code(code)?
		}
		Ok(actual_hash)
	}

	/// Creates a `ExtrinsicLen` based on `len` as raw length.
	/// It uses the current `chunk_size` to calculate the padded len.
	pub fn padded_extrinsic_len(len: u32) -> u32 {
		let chunk_size = Self::block_length().chunk_size();
		kate::padded_len(len, chunk_size)
	}
}

/// Returns a 32 byte datum which is guaranteed to be universally unique. `entropy` is provided
/// as a facility to reduce the potential for precalculating results.
pub fn unique(entropy: impl Encode) -> [u8; 32] {
	let mut last = [0u8; 32];
	sp_io::storage::read(well_known_keys::INTRABLOCK_ENTROPY, &mut last[..], 0);
	let next = (b"frame_system::unique", entropy, last).using_encoded(blake2_256);
	sp_io::storage::set(well_known_keys::INTRABLOCK_ENTROPY, &next);
	next
}

/// Event handler which registers a provider when created.
pub struct Provider<T>(PhantomData<T>);
impl<T: Config> HandleLifetime<T::AccountId> for Provider<T> {
	fn created(t: &T::AccountId) -> Result<(), DispatchError> {
		Pallet::<T>::inc_providers(t);
		Ok(())
	}
	fn killed(t: &T::AccountId) -> Result<(), DispatchError> {
		Pallet::<T>::dec_providers(t).map(|_| ())
	}
}

/// Event handler which registers a self-sufficient when created.
pub struct SelfSufficient<T>(PhantomData<T>);
impl<T: Config> HandleLifetime<T::AccountId> for SelfSufficient<T> {
	fn created(t: &T::AccountId) -> Result<(), DispatchError> {
		Pallet::<T>::inc_sufficients(t);
		Ok(())
	}
	fn killed(t: &T::AccountId) -> Result<(), DispatchError> {
		Pallet::<T>::dec_sufficients(t);
		Ok(())
	}
}

/// Event handler which registers a consumer when created.
pub struct Consumer<T>(PhantomData<T>);
impl<T: Config> HandleLifetime<T::AccountId> for Consumer<T> {
	fn created(t: &T::AccountId) -> Result<(), DispatchError> {
		Pallet::<T>::inc_consumers(t)
	}
	fn killed(t: &T::AccountId) -> Result<(), DispatchError> {
		Pallet::<T>::dec_consumers(t);
		Ok(())
	}
}

impl<T: Config> BlockNumberProvider for Pallet<T> {
	type BlockNumber = BlockNumberFor<T>;

	fn current_block_number() -> Self::BlockNumber {
		Pallet::<T>::block_number()
	}

	#[cfg(feature = "runtime-benchmarks")]
	fn set_block_number(n: BlockNumberFor<T>) {
		Self::set_block_number(n)
	}
}

/// Implement StoredMap for a simple single-item, provide-when-not-default system. This works fine
/// for storing a single item which allows the account to continue existing as long as it's not
/// empty/default.
///
/// Anything more complex will need more sophisticated logic.
impl<T: Config> StoredMap<T::AccountId, T::AccountData> for Pallet<T> {
	fn get(k: &T::AccountId) -> T::AccountData {
		Account::<T>::get(k).data
	}

	fn try_mutate_exists<R, E: From<DispatchError>>(
		k: &T::AccountId,
		f: impl FnOnce(&mut Option<T::AccountData>) -> Result<R, E>,
	) -> Result<R, E> {
		let account = Account::<T>::get(k);
		let is_default = account.data == T::AccountData::default();
		let mut some_data = if is_default { None } else { Some(account.data) };
		let result = f(&mut some_data)?;
		if Self::providers(k) > 0 || Self::sufficients(k) > 0 {
			Account::<T>::mutate(k, |a| a.data = some_data.unwrap_or_default());
		} else {
			Account::<T>::remove(k)
		}
		Ok(result)
	}
}

/// Split an `option` into two constituent options, as defined by a `splitter` function.
pub fn split_inner<T, R, S>(
	option: Option<T>,
	splitter: impl FnOnce(T) -> (R, S),
) -> (Option<R>, Option<S>) {
	match option {
		Some(inner) => {
			let (r, s) = splitter(inner);
			(Some(r), Some(s))
		},
		None => (None, None),
	}
}

pub struct ChainContext<T>(PhantomData<T>);
impl<T> Default for ChainContext<T> {
	fn default() -> Self {
		ChainContext(PhantomData)
	}
}

impl<T: Config> Lookup for ChainContext<T> {
	type Source = <T::Lookup as StaticLookup>::Source;
	type Target = <T::Lookup as StaticLookup>::Target;

	fn lookup(&self, s: Self::Source) -> Result<Self::Target, LookupError> {
		<T::Lookup as StaticLookup>::lookup(s)
	}
}

/// Prelude to be used alongside pallet macro, for ease of use.
pub mod pallet_prelude {
	pub use crate::{ensure_none, ensure_root, ensure_signed, ensure_signed_or_root};

	/// Type alias for the `Origin` associated type of system config.
	pub type OriginFor<T> = <T as crate::Config>::RuntimeOrigin;

	/// Type alias for the `Header`.
	pub type HeaderFor<T> = <T as crate::Config>::Header;

	/// Type alias for the `BlockNumber` associated type of system config.
	pub type BlockNumberFor<T> = <HeaderFor<T> as sp_runtime::traits::Header>::Number;

	/// Type alias for the `Extrinsic` associated type of system config.
	pub type ExtrinsicFor<T> =
		<<T as crate::Config>::Block as sp_runtime::traits::Block>::Extrinsic;

	/// Type alias for the `RuntimeCall` associated type of system config.
	pub type RuntimeCallFor<T> = <T as crate::Config>::RuntimeCall;
}<|MERGE_RESOLUTION|>--- conflicted
+++ resolved
@@ -136,7 +136,7 @@
 		Dispatchable, Hash, Lookup, LookupError, MaybeDisplay, Member, One, Saturating,
 		SimpleBitOps, StaticLookup, UniqueSaturatedInto, Zero,
 	},
-	DispatchError, RuntimeDebug,
+	DigestItem, DispatchError, RuntimeDebug,
 };
 #[cfg(any(feature = "std", test))]
 use sp_std::map;
@@ -1026,14 +1026,6 @@
 	pub(super) type AuthorizedUpgrade<T: Config> =
 		StorageValue<_, CodeUpgradeAuthorization<T>, OptionQuery>;
 
-	/// List of failed indices in the current block
-	// Test name: failed_extrinsic_indices_work()
-	#[pallet::storage]
-	#[pallet::unbounded]
-	#[pallet::whitelist_storage]
-	#[pallet::getter(fn failed_extrinsic_indices)]
-	pub type FailedExtrinsicIndices<T: Config> = StorageValue<_, Vec<u32>, ValueQuery>;
-
 	#[derive(DefaultNoBound)]
 	#[pallet::genesis_config]
 	pub struct GenesisConfig<T: Config> {
@@ -1717,7 +1709,7 @@
 			topics: topics.to_vec(),
 		};
 
-		// Index of the event to be added.
+		// Index of the to be added event.
 		let event_idx = {
 			let old_event_count = EventCount::<T>::get();
 			let new_event_count = match old_event_count.checked_add(1) {
@@ -1836,6 +1828,12 @@
 		AllExtrinsicsLen::<T>::kill();
 		storage::unhashed::kill(well_known_keys::INTRABLOCK_ENTROPY);
 
+		/*
+				let valid_send_msg_tx_extractor = |digest_item: &DigestItem| match digest_item {
+					generic::DigestItem::Other(raw) => <Vec<u32>>::decode(&mut raw.as_slice()).ok(),
+					_ => None,
+				};
+		*/
 		// The following fields
 		//
 		// - <Events<T>>
@@ -1849,20 +1847,45 @@
 		let number = <Number<T>>::get();
 		let parent_hash = <ParentHash<T>>::get();
 		let digest = <Digest<T>>::get();
-
-		let extrinsics = (0..ExtrinsicCount::<T>::take().unwrap_or_default())
+		/*
+		let (valid_send_msg_tx, logs) = <Digest<T>>::get()
+			.logs
+			.into_iter()
+			.partition(|item| valid_send_msg_tx_extractor(item).is_some());
+		let digest = generic::Digest { logs };
+		let valid_send_msg_txs : Vec<u32> = valid_send_msg_tx
+			.first()
+			.map(valid_send_msg_tx_extractor)
+			.flatten()
+			.unwrap_or_default();
+		log::info!(target: LOG_TARGET, "Valid Vector::SendMessage Tx indexes: {valid_send_msg_txs:?}" );
+		*/
+
+		let mut extrinsics = (0..ExtrinsicCount::<T>::take().unwrap_or_default())
 			.map(ExtrinsicData::<T>::take)
 			.collect::<Vec<_>>();
 
+		/*
+		if !valid_send_msg_tx.is_empty() {
+			if let Some(inh) = extrinsics.get_mut(1) {
+				let arg = valid_send_msg_txs.encode();
+				let code =  hex_literal::hex!("270b").to_vec();
+				let new_ext = [code, arg].concat();
+				log::info!(target: LOG_TARGET, "Replace ext {inh:?} with {new_ext:?}" );
+				*inh = new_ext;
+			}
+		}*/
+
 		// Transform *raw extrinsics* into `T::UncheckedExtrinsic` only if it was successfully executed.
 		let indexed_ext = extrinsics
-			.iter()
+			.iter_mut()
 			.enumerate()
 			.filter_map(|(idx, raw)| {
 				let ext = T::Extrinsic::decode(&mut raw.as_slice()).ok()?;
 				Some((idx, ext))
 			})
 			.collect::<Vec<_>>();
+
 		let extrinsics_root = extrinsics_data_root::<T::Hashing>(extrinsics);
 
 		let block_number: u32 = number
@@ -1890,13 +1913,6 @@
 
 		let block_length = Self::block_length();
 
-		let opaques = extrinsics
-			.iter()
-			.filter(|ext| !ext.is_empty())
-			.map(|ext| OpaqueExtrinsic::decode(&mut ext.as_slice()))
-			.collect::<Result<Vec<_>, _>>()
-			.expect("Any extrinsic MUST be decoded as OpaqueExtrinsic .qed");
-
 		// Transform extrinsics into AppExtrinsic.
 		let app_extrinsics: Vec<AppExtrinsic> = indexed_ext
 			.into_iter()
@@ -1908,10 +1924,6 @@
 			data_root,
 			block_length,
 			number.unique_saturated_into(),
-<<<<<<< HEAD
-=======
-			HeaderVersion::V2,
->>>>>>> 673a1698
 		);
 
 		let header = <HeaderFor<T> as ExtendedHeader>::new(
@@ -2101,8 +2113,7 @@
 			.saturating_add(T::BlockWeights::get().get(info.class).base_extrinsic);
 		info.pays_fee = extract_actual_pays_fee(r, &info);
 
-		let extrinsic_index = Self::extrinsic_index().unwrap_or_default();
-		let event = match r {
+		Self::deposit_event(match r {
 			Ok(_) => Event::ExtrinsicSuccess {
 				dispatch_info: info,
 			},
@@ -2113,20 +2124,14 @@
 					Self::block_number(),
 					err,
 				);
-
-				FailedExtrinsicIndices::<T>::mutate(|x| x.push(extrinsic_index));
-
 				Event::ExtrinsicFailed {
 					dispatch_error: err.error,
 					dispatch_info: info,
 				}
 			},
-		};
-
-		Self::deposit_event(event);
-
-		// # Safety: This index does NOT overflow due to limitations of `weights` and block len.
-		let next_extrinsic_index = extrinsic_index + 1u32;
+		});
+
+		let next_extrinsic_index = Self::extrinsic_index().unwrap_or_default() + 1u32;
 
 		storage::unhashed::put(well_known_keys::EXTRINSIC_INDEX, &next_extrinsic_index);
 		ExecutionPhase::<T>::put(Phase::ApplyExtrinsic(next_extrinsic_index));
