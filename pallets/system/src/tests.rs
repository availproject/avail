// This file is part of Substrate.

// Copyright (C) Parity Technologies (UK) Ltd.
// SPDX-License-Identifier: Apache-2.0

// Licensed under the Apache License, Version 2.0 (the "License");
// you may not use this file except in compliance with the License.
// You may obtain a copy of the License at
//
// 	http://www.apache.org/licenses/LICENSE-2.0
//
// Unless required by applicable law or agreed to in writing, software
// distributed under the License is distributed on an "AS IS" BASIS,
// WITHOUT WARRANTIES OR CONDITIONS OF ANY KIND, either express or implied.
// See the License for the specific language governing permissions and
// limitations under the License.

use crate::*;
use frame_support::{
	assert_noop, assert_ok,
	dispatch::{Pays, PostDispatchInfo, WithPostDispatchInfo},
	traits::WhitelistedStorageKeys,
};
use std::collections::BTreeSet;

use mock::{RuntimeOrigin, *};
use sp_core::{hexdisplay::HexDisplay, H256};
use sp_runtime::{
	traits::{BlakeTwo256, Header as _},
	DispatchError, DispatchErrorWithPostInfo,
};

#[test]
fn check_whitelist() {
	let whitelist: BTreeSet<String> = AllPalletsWithSystem::whitelisted_storage_keys()
		.iter()
		.map(|s| HexDisplay::from(&s.key).to_string())
		.collect();

	// Block Number
	assert!(whitelist.contains("26aa394eea5630e07c48ae0c9558cef702a5c1b19ab7a04f536c519aca4983ac"));
	// Execution Phase
	assert!(whitelist.contains("26aa394eea5630e07c48ae0c9558cef7ff553b5a9862a516939d82b3d3d8661a"));
	// Event Count
	assert!(whitelist.contains("26aa394eea5630e07c48ae0c9558cef70a98fdbe9ce6c55837576c60c7af3850"));
	// System Events
	assert!(whitelist.contains("26aa394eea5630e07c48ae0c9558cef780d41e5e16056765bc8461851072c9d7"));
	// System BlockWeight
	assert!(whitelist.contains("26aa394eea5630e07c48ae0c9558cef734abf5cb34d6244378cddbf18e849d96"));
}

#[test]
fn origin_works() {
	let o = RuntimeOrigin::from(RawOrigin::<u64>::Signed(1u64));
	let x: Result<RawOrigin<u64>, RuntimeOrigin> = o.into();
	assert_eq!(x.unwrap(), RawOrigin::<u64>::Signed(1u64));
}

#[test]
fn unique_datum_works() {
	new_test_ext().execute_with(|| {
		System::initialize(&1, &[0u8; 32].into(), &Default::default());
		assert!(sp_io::storage::exists(well_known_keys::INTRABLOCK_ENTROPY));

		let h1 = unique(b"");
		assert_eq!(
			32,
			sp_io::storage::read(well_known_keys::INTRABLOCK_ENTROPY, &mut [], 0).unwrap()
		);
		let h2 = unique(b"");
		assert_eq!(
			32,
			sp_io::storage::read(well_known_keys::INTRABLOCK_ENTROPY, &mut [], 0).unwrap()
		);
		assert_ne!(h1, h2);

		let h3 = unique(b"Hello");
		assert_eq!(
			32,
			sp_io::storage::read(well_known_keys::INTRABLOCK_ENTROPY, &mut [], 0).unwrap()
		);
		assert_ne!(h2, h3);

		let h4 = unique(b"Hello");
		assert_eq!(
			32,
			sp_io::storage::read(well_known_keys::INTRABLOCK_ENTROPY, &mut [], 0).unwrap()
		);
		assert_ne!(h3, h4);

		System::finalize();
		assert!(!sp_io::storage::exists(well_known_keys::INTRABLOCK_ENTROPY));
	});
}

#[test]
fn stored_map_works() {
	new_test_ext().execute_with(|| {
		assert_eq!(System::inc_providers(&0), IncRefStatus::Created);
		assert_ok!(System::insert(&0, 42));
		assert!(!System::is_provider_required(&0));

		assert_eq!(
			Account::<Test>::get(0),
			AccountInfo {
				nonce: 0,
				providers: 1,
				consumers: 0,
				sufficients: 0,
				data: 42
			}
		);

		assert_ok!(System::inc_consumers(&0));
		assert!(System::is_provider_required(&0));

		assert_ok!(System::insert(&0, 69));
		assert!(System::is_provider_required(&0));

		System::dec_consumers(&0);
		assert!(!System::is_provider_required(&0));

		assert!(Killed::get().is_empty());
		assert_ok!(System::remove(&0));
		assert_ok!(System::dec_providers(&0));
		assert_eq!(Killed::get(), vec![0u64]);
	});
}

#[test]
fn provider_ref_handover_to_self_sufficient_ref_works() {
	new_test_ext().execute_with(|| {
		assert_eq!(System::inc_providers(&0), IncRefStatus::Created);
		System::inc_account_nonce(&0);
		assert_eq!(System::account_nonce(&0), 1);

		// a second reference coming and going doesn't change anything.
		assert_eq!(System::inc_sufficients(&0), IncRefStatus::Existed);
		assert_eq!(System::dec_sufficients(&0), DecRefStatus::Exists);
		assert_eq!(System::account_nonce(&0), 1);

		// a provider reference coming and going doesn't change anything.
		assert_eq!(System::inc_providers(&0), IncRefStatus::Existed);
		assert_eq!(System::dec_providers(&0).unwrap(), DecRefStatus::Exists);
		assert_eq!(System::account_nonce(&0), 1);

		// decreasing the providers with a self-sufficient present should not delete the account
		assert_eq!(System::inc_sufficients(&0), IncRefStatus::Existed);
		assert_eq!(System::dec_providers(&0).unwrap(), DecRefStatus::Exists);
		assert_eq!(System::account_nonce(&0), 1);

		// decreasing the sufficients should delete the account
		assert_eq!(System::dec_sufficients(&0), DecRefStatus::Reaped);
		assert_eq!(System::account_nonce(&0), 0);
	});
}

#[test]
fn self_sufficient_ref_handover_to_provider_ref_works() {
	new_test_ext().execute_with(|| {
		assert_eq!(System::inc_sufficients(&0), IncRefStatus::Created);
		System::inc_account_nonce(&0);
		assert_eq!(System::account_nonce(&0), 1);

		// a second reference coming and going doesn't change anything.
		assert_eq!(System::inc_providers(&0), IncRefStatus::Existed);
		assert_eq!(System::dec_providers(&0).unwrap(), DecRefStatus::Exists);
		assert_eq!(System::account_nonce(&0), 1);

		// a sufficient reference coming and going doesn't change anything.
		assert_eq!(System::inc_sufficients(&0), IncRefStatus::Existed);
		assert_eq!(System::dec_sufficients(&0), DecRefStatus::Exists);
		assert_eq!(System::account_nonce(&0), 1);

		// decreasing the sufficients with a provider present should not delete the account
		assert_eq!(System::inc_providers(&0), IncRefStatus::Existed);
		assert_eq!(System::dec_sufficients(&0), DecRefStatus::Exists);
		assert_eq!(System::account_nonce(&0), 1);

		// decreasing the providers should delete the account
		assert_eq!(System::dec_providers(&0).unwrap(), DecRefStatus::Reaped);
		assert_eq!(System::account_nonce(&0), 0);
	});
}

#[test]
fn sufficient_cannot_support_consumer() {
	new_test_ext().execute_with(|| {
		assert_eq!(System::inc_sufficients(&0), IncRefStatus::Created);
		System::inc_account_nonce(&0);
		assert_eq!(System::account_nonce(&0), 1);
		assert_noop!(System::inc_consumers(&0), DispatchError::NoProviders);

		assert_eq!(System::inc_providers(&0), IncRefStatus::Existed);
		assert_ok!(System::inc_consumers(&0));
		assert_noop!(System::dec_providers(&0), DispatchError::ConsumerRemaining);
	});
}

#[test]
fn provider_required_to_support_consumer() {
	new_test_ext().execute_with(|| {
		assert_noop!(System::inc_consumers(&0), DispatchError::NoProviders);

		assert_eq!(System::inc_providers(&0), IncRefStatus::Created);
		System::inc_account_nonce(&0);
		assert_eq!(System::account_nonce(&0), 1);

		assert_eq!(System::inc_providers(&0), IncRefStatus::Existed);
		assert_eq!(System::dec_providers(&0).unwrap(), DecRefStatus::Exists);
		assert_eq!(System::account_nonce(&0), 1);

		assert_ok!(System::inc_consumers(&0));
		assert_noop!(System::dec_providers(&0), DispatchError::ConsumerRemaining);

		System::dec_consumers(&0);
		assert_eq!(System::dec_providers(&0).unwrap(), DecRefStatus::Reaped);
		assert_eq!(System::account_nonce(&0), 0);
	});
}

#[test]
fn deposit_event_should_work() {
	new_test_ext().execute_with(|| {
		System::reset_events();
		System::initialize(&1, &[0u8; 32].into(), &Default::default());
		System::note_finished_extrinsics();
		System::deposit_event(SysEvent::CodeUpdated);
		System::finalize();
		assert_eq!(
			System::events(),
			vec![EventRecord {
				phase: Phase::Finalization,
				event: SysEvent::CodeUpdated.into(),
				topics: vec![],
			}]
		);

		let normal_base = <Test as crate::Config>::BlockWeights::get()
			.get(DispatchClass::Normal)
			.base_extrinsic;

		System::reset_events();
		System::initialize(&2, &[0u8; 32].into(), &Default::default());
		System::deposit_event(SysEvent::NewAccount { account: 32 });
		System::note_finished_initialize();
		System::deposit_event(SysEvent::KilledAccount { account: 42 });
		System::note_applied_extrinsic(&Ok(().into()), Default::default());
		System::note_applied_extrinsic(&Err(DispatchError::BadOrigin.into()), Default::default());
		System::note_finished_extrinsics();
		System::deposit_event(SysEvent::NewAccount { account: 3 });
		System::finalize();
		assert_eq!(
			System::events(),
			vec![
				EventRecord {
					phase: Phase::Initialization,
					event: SysEvent::NewAccount { account: 32 }.into(),
					topics: vec![],
				},
				EventRecord {
					phase: Phase::ApplyExtrinsic(0),
					event: SysEvent::KilledAccount { account: 42 }.into(),
					topics: vec![]
				},
				EventRecord {
					phase: Phase::ApplyExtrinsic(0),
					event: SysEvent::ExtrinsicSuccess {
						dispatch_info: DispatchInfo {
							weight: normal_base,
							..Default::default()
						}
					}
					.into(),
					topics: vec![]
				},
				EventRecord {
					phase: Phase::ApplyExtrinsic(1),
					event: SysEvent::ExtrinsicFailed {
						dispatch_error: DispatchError::BadOrigin.into(),
						dispatch_info: DispatchInfo {
							weight: normal_base,
							..Default::default()
						}
					}
					.into(),
					topics: vec![]
				},
				EventRecord {
					phase: Phase::Finalization,
					event: SysEvent::NewAccount { account: 3 }.into(),
					topics: vec![]
				},
			]
		);
	});
}

#[test]
fn deposit_event_uses_actual_weight_and_pays_fee() {
	new_test_ext().execute_with(|| {
		System::reset_events();
		System::initialize(&1, &[0u8; 32].into(), &Default::default());
		System::note_finished_initialize();

		let normal_base = <Test as crate::Config>::BlockWeights::get()
			.get(DispatchClass::Normal)
			.base_extrinsic;
		let pre_info = DispatchInfo {
			weight: Weight::from_parts(1000, 0),
			..Default::default()
		};
		System::note_applied_extrinsic(&Ok(from_actual_ref_time(Some(300))), pre_info);
		System::note_applied_extrinsic(&Ok(from_actual_ref_time(Some(1000))), pre_info);
		System::note_applied_extrinsic(
			// values over the pre info should be capped at pre dispatch value
			&Ok(from_actual_ref_time(Some(1200))),
			pre_info,
		);
		System::note_applied_extrinsic(
			&Ok(from_post_weight_info(Some(2_500_000), Pays::Yes)),
			pre_info,
		);
		System::note_applied_extrinsic(&Ok(Pays::No.into()), pre_info);
		System::note_applied_extrinsic(
			&Ok(from_post_weight_info(Some(2_500_000), Pays::No)),
			pre_info,
		);
		System::note_applied_extrinsic(&Ok(from_post_weight_info(Some(500), Pays::No)), pre_info);
		System::note_applied_extrinsic(
			&Err(DispatchError::BadOrigin.with_weight(Weight::from_parts(999, 0))),
			pre_info,
		);

		System::note_applied_extrinsic(
			&Err(DispatchErrorWithPostInfo {
				post_info: PostDispatchInfo {
					actual_weight: None,
					pays_fee: Pays::Yes,
				},
				error: DispatchError::BadOrigin,
			}),
			pre_info,
		);
		System::note_applied_extrinsic(
			&Err(DispatchErrorWithPostInfo {
				post_info: PostDispatchInfo {
					actual_weight: Some(Weight::from_parts(800, 0)),
					pays_fee: Pays::Yes,
				},
				error: DispatchError::BadOrigin,
			}),
			pre_info,
		);
		System::note_applied_extrinsic(
			&Err(DispatchErrorWithPostInfo {
				post_info: PostDispatchInfo {
					actual_weight: Some(Weight::from_parts(800, 0)),
					pays_fee: Pays::No,
				},
				error: DispatchError::BadOrigin,
			}),
			pre_info,
		);
		// Also works for operational.
		let operational_base = <Test as crate::Config>::BlockWeights::get()
			.get(DispatchClass::Operational)
			.base_extrinsic;
		assert!(
			normal_base != operational_base,
			"Test pre-condition violated"
		);
		let pre_info = DispatchInfo {
			weight: Weight::from_parts(1000, 0),
			class: DispatchClass::Operational,
			..Default::default()
		};
		System::note_applied_extrinsic(&Ok(from_actual_ref_time(Some(300))), pre_info);

		let got = System::events();
		let want = vec![
			EventRecord {
				phase: Phase::ApplyExtrinsic(0),
				event: SysEvent::ExtrinsicSuccess {
					dispatch_info: DispatchInfo {
						weight: Weight::from_parts(300, 0).saturating_add(normal_base),
						..Default::default()
					},
				}
				.into(),
				topics: vec![],
			},
			EventRecord {
				phase: Phase::ApplyExtrinsic(1),
				event: SysEvent::ExtrinsicSuccess {
					dispatch_info: DispatchInfo {
						weight: Weight::from_parts(1000, 0).saturating_add(normal_base),
						..Default::default()
					},
				}
				.into(),
				topics: vec![],
			},
			EventRecord {
				phase: Phase::ApplyExtrinsic(2),
				event: SysEvent::ExtrinsicSuccess {
					dispatch_info: DispatchInfo {
						weight: Weight::from_parts(1000, 0).saturating_add(normal_base),
						..Default::default()
					},
				}
				.into(),
				topics: vec![],
			},
			EventRecord {
				phase: Phase::ApplyExtrinsic(3),
				event: SysEvent::ExtrinsicSuccess {
					dispatch_info: DispatchInfo {
						weight: Weight::from_parts(1000, 0).saturating_add(normal_base),
						pays_fee: Pays::Yes,
						..Default::default()
					},
				}
				.into(),
				topics: vec![],
			},
			EventRecord {
				phase: Phase::ApplyExtrinsic(4),
				event: SysEvent::ExtrinsicSuccess {
					dispatch_info: DispatchInfo {
						weight: Weight::from_parts(1000, 0).saturating_add(normal_base),
						pays_fee: Pays::No,
						..Default::default()
					},
				}
				.into(),
				topics: vec![],
			},
			EventRecord {
				phase: Phase::ApplyExtrinsic(5),
				event: SysEvent::ExtrinsicSuccess {
					dispatch_info: DispatchInfo {
						weight: Weight::from_parts(1000, 0).saturating_add(normal_base),
						pays_fee: Pays::No,
						..Default::default()
					},
				}
				.into(),
				topics: vec![],
			},
			EventRecord {
				phase: Phase::ApplyExtrinsic(6),
				event: SysEvent::ExtrinsicSuccess {
					dispatch_info: DispatchInfo {
						weight: Weight::from_parts(500, 0).saturating_add(normal_base),
						pays_fee: Pays::No,
						..Default::default()
					},
				}
				.into(),
				topics: vec![],
			},
			EventRecord {
				phase: Phase::ApplyExtrinsic(7),
				event: SysEvent::ExtrinsicFailed {
					dispatch_error: DispatchError::BadOrigin.into(),
					dispatch_info: DispatchInfo {
						weight: Weight::from_parts(999, 0).saturating_add(normal_base),
						..Default::default()
					},
				}
				.into(),
				topics: vec![],
			},
			EventRecord {
				phase: Phase::ApplyExtrinsic(8),
				event: SysEvent::ExtrinsicFailed {
					dispatch_error: DispatchError::BadOrigin.into(),
					dispatch_info: DispatchInfo {
						weight: Weight::from_parts(1000, 0).saturating_add(normal_base),
						pays_fee: Pays::Yes,
						..Default::default()
					},
				}
				.into(),
				topics: vec![],
			},
			EventRecord {
				phase: Phase::ApplyExtrinsic(9),
				event: SysEvent::ExtrinsicFailed {
					dispatch_error: DispatchError::BadOrigin.into(),
					dispatch_info: DispatchInfo {
						weight: Weight::from_parts(800, 0).saturating_add(normal_base),
						pays_fee: Pays::Yes,
						..Default::default()
					},
				}
				.into(),
				topics: vec![],
			},
			EventRecord {
				phase: Phase::ApplyExtrinsic(10),
				event: SysEvent::ExtrinsicFailed {
					dispatch_error: DispatchError::BadOrigin.into(),
					dispatch_info: DispatchInfo {
						weight: Weight::from_parts(800, 0).saturating_add(normal_base),
						pays_fee: Pays::No,
						..Default::default()
					},
				}
				.into(),
				topics: vec![],
			},
			EventRecord {
				phase: Phase::ApplyExtrinsic(11),
				event: SysEvent::ExtrinsicSuccess {
					dispatch_info: DispatchInfo {
						weight: Weight::from_parts(300, 0).saturating_add(operational_base),
						class: DispatchClass::Operational,
						..Default::default()
					},
				}
				.into(),
				topics: vec![],
			},
		];
		for (i, event) in want.into_iter().enumerate() {
			assert_eq!(got[i], event, "Event mismatch at index {}", i);
		}
	});
}

#[test]
fn deposit_event_topics() {
	new_test_ext().execute_with(|| {
		const BLOCK_NUMBER: u32 = 1;

		System::reset_events();
		System::initialize(&BLOCK_NUMBER, &[0u8; 32].into(), &Default::default());
		System::note_finished_extrinsics();

		let topics = vec![
			H256::repeat_byte(1),
			H256::repeat_byte(2),
			H256::repeat_byte(3),
		];

		// We deposit a few events with different sets of topics.
		System::deposit_event_indexed(&topics[0..3], SysEvent::NewAccount { account: 1 }.into());
		System::deposit_event_indexed(&topics[0..1], SysEvent::NewAccount { account: 2 }.into());
		System::deposit_event_indexed(&topics[1..2], SysEvent::NewAccount { account: 3 }.into());

		System::finalize();

		// Check that topics are reflected in the event record.
		assert_eq!(
			System::events(),
			vec![
				EventRecord {
					phase: Phase::Finalization,
					event: SysEvent::NewAccount { account: 1 }.into(),
					topics: topics[0..3].to_vec(),
				},
				EventRecord {
					phase: Phase::Finalization,
					event: SysEvent::NewAccount { account: 2 }.into(),
					topics: topics[0..1].to_vec(),
				},
				EventRecord {
					phase: Phase::Finalization,
					event: SysEvent::NewAccount { account: 3 }.into(),
					topics: topics[1..2].to_vec(),
				}
			]
		);

		// Check that the topic-events mapping reflects the deposited topics.
		// Note that these are indexes of the events.
		assert_eq!(
			System::event_topics(&topics[0]),
			vec![(BLOCK_NUMBER, 0), (BLOCK_NUMBER, 1)]
		);
		assert_eq!(
			System::event_topics(&topics[1]),
			vec![(BLOCK_NUMBER, 0), (BLOCK_NUMBER, 2)]
		);
		assert_eq!(System::event_topics(&topics[2]), vec![(BLOCK_NUMBER, 0)]);
	});
}

#[test]
fn event_util_functions_should_work() {
	new_test_ext().execute_with(|| {
		System::set_block_number(1);
		System::deposit_event(SysEvent::CodeUpdated);

		System::assert_has_event(SysEvent::CodeUpdated.into());
		System::assert_last_event(SysEvent::CodeUpdated.into());
	});
}

#[test]
fn prunes_block_hash_mappings() {
	new_test_ext().execute_with(|| {
		// simulate import of 15 blocks
		for n in 1..=15 {
			System::reset_events();
			System::initialize(&n, &[n as u8 - 1; 32].into(), &Default::default());

			System::finalize();
		}

		// first 5 block hashes are pruned
		for n in 0..5 {
			assert_eq!(System::block_hash(n), H256::zero());
		}

		// the remaining 10 are kept
		for n in 5..15 {
			assert_eq!(System::block_hash(n), [n as u8; 32].into());
		}
	})
}

#[test]
fn set_code_checks_works() {
	struct ReadRuntimeVersion(Vec<u8>);

	impl sp_core::traits::ReadRuntimeVersion for ReadRuntimeVersion {
		fn read_runtime_version(
			&self,
			_wasm_code: &[u8],
			_ext: &mut dyn sp_externalities::Externalities,
		) -> Result<Vec<u8>, String> {
			Ok(self.0.clone())
		}
	}

	let test_data = vec![
		("test", 1, 2, Err(Error::<Test>::SpecVersionNeedsToIncrease)),
		("test", 1, 1, Err(Error::<Test>::SpecVersionNeedsToIncrease)),
		("test2", 1, 1, Err(Error::<Test>::InvalidSpecName)),
		(
			"test",
			2,
			1,
			Ok(Some(<mock::Test as pallet::Config>::BlockWeights::get().max_block).into()),
		),
		("test", 0, 1, Err(Error::<Test>::SpecVersionNeedsToIncrease)),
		("test", 1, 0, Err(Error::<Test>::SpecVersionNeedsToIncrease)),
	];

	for (spec_name, spec_version, impl_version, expected) in test_data.into_iter() {
		let version = RuntimeVersion {
			spec_name: spec_name.into(),
			spec_version,
			impl_version,
			..Default::default()
		};
		let read_runtime_version = ReadRuntimeVersion(version.encode());

		let mut ext = new_test_ext();
		ext.register_extension(sp_core::traits::ReadRuntimeVersionExt::new(
			read_runtime_version,
		));
		ext.execute_with(|| {
			let res = System::set_code(RawOrigin::Root.into(), vec![1, 2, 3, 4]);

			assert_runtime_updated_digest(if res.is_ok() { 1 } else { 0 });
			assert_eq!(expected.map_err(DispatchErrorWithPostInfo::from), res);
		});
	}
}

fn assert_runtime_updated_digest(num: usize) {
	assert_eq!(
		System::digest()
			.logs
			.into_iter()
			.filter(|item| *item == generic::DigestItem::RuntimeEnvironmentUpdated)
			.count(),
		num,
		"Incorrect number of Runtime Updated digest items",
	);
}

// #[test]
// fn set_code_with_real_wasm_blob() {
// 	let executor = substrate_test_runtime_client::new_native_or_wasm_executor();
// 	let mut ext = new_test_ext();
// 	ext.register_extension(sp_core::traits::ReadRuntimeVersionExt::new(executor));
// 	ext.execute_with(|| {
// 		System::set_block_number(1);
// 		System::set_code(
// 			RawOrigin::Root.into(),
// 			substrate_test_runtime_client::runtime::wasm_binary_unwrap().to_vec(),
// 		)
// 		.unwrap();

// 		assert_eq!(
// 			System::events(),
// 			vec![EventRecord {
// 				phase: Phase::Initialization,
// 				event: SysEvent::CodeUpdated.into(),
// 				topics: vec![],
// 			}],
// 		);
// 	});
// }

// #[test]
// fn set_code_via_authorization_works() {
// 	let executor = substrate_test_runtime_client::new_native_or_wasm_executor();
// 	let mut ext = new_test_ext();
// 	ext.register_extension(sp_core::traits::ReadRuntimeVersionExt::new(executor));
// 	ext.execute_with(|| {
// 		System::set_block_number(1);
// 		assert!(System::authorized_upgrade().is_none());

// 		let runtime = substrate_test_runtime_client::runtime::wasm_binary_unwrap().to_vec();
// 		let hash = <mock::Test as pallet::Config>::Hashing::hash(&runtime);

// 		// Can't apply before authorization
// 		assert_noop!(
// 			System::apply_authorized_upgrade(RawOrigin::None.into(), runtime.clone()),
// 			Error::<Test>::NothingAuthorized,
// 		);

// 		// Can authorize
// 		assert_ok!(System::authorize_upgrade(RawOrigin::Root.into(), hash));
// 		System::assert_has_event(
// 			SysEvent::UpgradeAuthorized { code_hash: hash, check_version: true }.into(),
// 		);
// 		assert!(System::authorized_upgrade().is_some());

// 		// Can't be sneaky
// 		let mut bad_runtime = substrate_test_runtime_client::runtime::wasm_binary_unwrap().to_vec();
// 		bad_runtime.extend(b"sneaky");
// 		assert_noop!(
// 			System::apply_authorized_upgrade(RawOrigin::None.into(), bad_runtime),
// 			Error::<Test>::Unauthorized,
// 		);

// 		// Can apply correct runtime
// 		assert_ok!(System::apply_authorized_upgrade(RawOrigin::None.into(), runtime));
// 		System::assert_has_event(SysEvent::CodeUpdated.into());
// 		assert!(System::authorized_upgrade().is_none());
// 	});
// }

// #[test]
// fn runtime_upgraded_with_set_storage() {
// 	let executor = substrate_test_runtime_client::new_native_or_wasm_executor();
// 	let mut ext = new_test_ext();
// 	ext.register_extension(sp_core::traits::ReadRuntimeVersionExt::new(executor));
// 	ext.execute_with(|| {
// 		System::set_storage(
// 			RawOrigin::Root.into(),
// 			vec![(
// 				well_known_keys::CODE.to_vec(),
// 				substrate_test_runtime_client::runtime::wasm_binary_unwrap().to_vec(),
// 			)],
// 		)
// 		.unwrap();
// 	});
// }

#[test]
fn events_not_emitted_during_genesis() {
	new_test_ext().execute_with(|| {
		// Block Number is zero at genesis
		assert!(System::block_number().is_zero());
		let mut account_data = AccountInfo::default();
		System::on_created_account(Default::default(), &mut account_data);
		// No events registered at the genesis block
		assert!(!System::read_events_no_consensus().any(|_| true));
		// Events will be emitted starting on block 1
		System::set_block_number(1);
		System::on_created_account(Default::default(), &mut account_data);
		assert!(System::events().len() == 1);
	});
}

#[test]
fn extrinsics_root_is_calculated_correctly() {
	new_test_ext().execute_with(|| {
		let call_maker = |n| RuntimeCall::System(Call::remark { remark: vec![n] }).encode();
		let extrinsics = [call_maker(1), call_maker(2)];

		System::reset_events();
		System::initialize(&1, &[0u8; 32].into(), &Default::default());
		System::note_finished_initialize();
		System::note_extrinsic(extrinsics[0].clone());
		System::note_applied_extrinsic(&Ok(().into()), Default::default());
		System::note_extrinsic(extrinsics[1].clone());
		System::note_applied_extrinsic(&Err(DispatchError::BadOrigin.into()), Default::default());
		System::note_finished_extrinsics();
		let header = System::finalize();

		let ext_root = extrinsics_data_root::<BlakeTwo256>(extrinsics.to_vec());
		assert_eq!(ext_root, *header.extrinsics_root());
	});
}

#[test]
fn runtime_updated_digest_emitted_when_heap_pages_changed() {
	new_test_ext().execute_with(|| {
		System::reset_events();
		System::initialize(&1, &[0u8; 32].into(), &Default::default());
		System::set_heap_pages(RawOrigin::Root.into(), 5).unwrap();
		assert_runtime_updated_digest(1);
	});
}

#[test]
fn ensure_signed_stuff_works() {
	struct Members;
	impl SortedMembers<u64> for Members {
		fn sorted_members() -> Vec<u64> {
			(0..10).collect()
		}
	}

	let signed_origin = RuntimeOrigin::signed(0u64);
	assert_ok!(<EnsureSigned<_> as EnsureOrigin<_>>::try_origin(
		signed_origin.clone()
	));
	assert_ok!(<EnsureSignedBy<Members, _> as EnsureOrigin<_>>::try_origin(
		signed_origin
	));

	#[cfg(feature = "runtime-benchmarks")]
	{
		let successful_origin: RuntimeOrigin =
			<EnsureSigned<_> as EnsureOrigin<_>>::try_successful_origin()
				.expect("EnsureSigned has no successful origin required for the test");
		assert_ok!(<EnsureSigned<_> as EnsureOrigin<_>>::try_origin(
			successful_origin
		));

		let successful_origin: RuntimeOrigin =
			<EnsureSignedBy<Members, _> as EnsureOrigin<_>>::try_successful_origin()
				.expect("EnsureSignedBy has no successful origin required for the test");
		assert_ok!(<EnsureSignedBy<Members, _> as EnsureOrigin<_>>::try_origin(
			successful_origin
		));
	}
}

pub fn from_actual_ref_time(ref_time: Option<u64>) -> PostDispatchInfo {
	PostDispatchInfo {
		actual_weight: ref_time.map(|t| Weight::from_all(t)),
		pays_fee: Default::default(),
	}
}

pub fn from_post_weight_info(ref_time: Option<u64>, pays_fee: Pays) -> PostDispatchInfo {
	PostDispatchInfo {
		actual_weight: ref_time.map(|t| Weight::from_all(t)),
		pays_fee,
	}
}

<<<<<<< HEAD
// #[test]
// fn last_runtime_upgrade_spec_version_usage() {
// 	struct Migration;

// 	impl OnRuntimeUpgrade for Migration {
// 		fn on_runtime_upgrade() -> Weight {
// 			// Ensure to compare the spec version against some static version to prevent applying
// 			// the same migration multiple times.
// 			//
// 			// `1337` here is the spec version of the runtime running on chain. If there is maybe
// 			// a runtime upgrade in the pipeline of being applied, you should use the spec version
// 			// of this upgrade.
// 			if System::last_runtime_upgrade_spec_version() > 1337 {
// 				return Weight::zero();
// 			}

// 			// Do the migration.
// 			Weight::zero()
// 		}
// 	}
// }
=======
#[test]
fn last_runtime_upgrade_spec_version_usage() {
	#[allow(dead_code)]
	struct Migration;

	impl OnRuntimeUpgrade for Migration {
		fn on_runtime_upgrade() -> Weight {
			// Ensure to compare the spec version against some static version to prevent applying
			// the same migration multiple times.
			//
			// `1337` here is the spec version of the runtime running on chain. If there is maybe
			// a runtime upgrade in the pipeline of being applied, you should use the spec version
			// of this upgrade.
			if System::last_runtime_upgrade_spec_version() > 1337 {
				return Weight::zero();
			}

			// Do the migration.
			Weight::zero()
		}
	}
}
>>>>>>> 64a143a5
<|MERGE_RESOLUTION|>--- conflicted
+++ resolved
@@ -861,10 +861,11 @@
 	}
 }
 
-<<<<<<< HEAD
-// #[test]
-// fn last_runtime_upgrade_spec_version_usage() {
-// 	struct Migration;
+#[test]
+fn last_runtime_upgrade_spec_version_usage() {
+	#[allow(dead_code)]
+	struct Migration;
+}
 
 // 	impl OnRuntimeUpgrade for Migration {
 // 		fn on_runtime_upgrade() -> Weight {
@@ -882,28 +883,4 @@
 // 			Weight::zero()
 // 		}
 // 	}
-// }
-=======
-#[test]
-fn last_runtime_upgrade_spec_version_usage() {
-	#[allow(dead_code)]
-	struct Migration;
-
-	impl OnRuntimeUpgrade for Migration {
-		fn on_runtime_upgrade() -> Weight {
-			// Ensure to compare the spec version against some static version to prevent applying
-			// the same migration multiple times.
-			//
-			// `1337` here is the spec version of the runtime running on chain. If there is maybe
-			// a runtime upgrade in the pipeline of being applied, you should use the spec version
-			// of this upgrade.
-			if System::last_runtime_upgrade_spec_version() > 1337 {
-				return Weight::zero();
-			}
-
-			// Do the migration.
-			Weight::zero()
-		}
-	}
-}
->>>>>>> 64a143a5
+// }