[package]
name = "frame-system"
version = "4.0.0-dev"
authors = ["Parity Technologies <admin@parity.io>"]
edition = "2021"
license = "Apache-2.0"
homepage = "https://substrate.io"
repository = "https://github.com/availproject/polkadot-sdk/"
description = "FRAME system module"
readme = "README.md"

[package.metadata.docs.rs]
targets = ["x86_64-unknown-linux-gnu"]

[dependencies]
avail-base = { path = "../../base", default-features = false }
avail-core = { workspace = true, default-features = false }
kate = { workspace = true, default-features = false }

# Other
cfg-if = "1.0"
impl-trait-for-tuples = "0.2.1"
static_assertions = "1.1.0"
log = { version = "0.4.20", default-features = false }
docify = "0.2.6"
rs_merkle = { version = "1.2.0", default-features = false, optional = true }
<<<<<<< HEAD
derive_more = { version = "0.99.17", default-features = false, features = [
	"from",
	"into",
] }

# Substrate
codec = { package = "parity-scale-codec", version = "3.6.1", default-features = false, features = [
	"derive",
] }
scale-info = { version = "2.5.0", default-features = false, features = [
	"derive",
	"serde",
] }
serde = { version = "1.0.188", default-features = false, features = [
	"derive",
	"alloc",
], optional = true }
frame-support = { git = "https://github.com/availproject/polkadot-sdk.git", tag = "polkadot-v1.6.0-patch", default-features = false }
sp-core = { git = "https://github.com/availproject/polkadot-sdk.git", tag = "polkadot-v1.6.0-patch", default-features = false, features = [
	"serde",
] }
sp-io = { git = "https://github.com/availproject/polkadot-sdk.git", tag = "polkadot-v1.6.0-patch", default-features = false }
sp-runtime = { git = "https://github.com/availproject/polkadot-sdk.git", tag = "polkadot-v1.6.0-patch", default-features = false, features = [
	"serde",
] }
sp-std = { git = "https://github.com/availproject/polkadot-sdk.git", tag = "polkadot-v1.6.0-patch", default-features = false }
sp-version = { git = "https://github.com/availproject/polkadot-sdk.git", tag = "polkadot-v1.6.0-patch", default-features = false, features = [
	"serde",
] }
sp-weights = { git = "https://github.com/availproject/polkadot-sdk.git", tag = "polkadot-v1.6.0-patch", default-features = false, features = [
	"serde",
] }
sp-runtime-interface = { git = "https://github.com/availproject/polkadot-sdk.git", tag = "polkadot-v1.6.0-patch", default-features = false }
binary-merkle-tree = { git = "https://github.com/availproject/polkadot-sdk.git", tag = "polkadot-v1.6.0-patch", default-features = false }
bounded-collections = { version = "0.1.8", default-features = false }

once_cell = { version = "1.18", optional = true }

# TODO 
# - Check `no_std` replacement like `ethabi-decode` from Snowfork
ethabi = { version = "18.0.0", default-features = false }

[dev-dependencies]
hex-literal = "0.3.1"
test-case = "1.2.3"
criterion.workspace = true
sp-externalities = { git = "https://github.com/availproject/polkadot-sdk.git", tag = "polkadot-v1.6.0-patch" }
=======
derive_more = { version = "0.99.17", default-features = false, features = ["from", "into"] }
once_cell = { version = "1.18", optional = true }
libm = { version = "0.2.1", default-features = false }
ethabi = { version = "18.0.0", default-features = false }

# Substrate
codec = { package = "parity-scale-codec", version = "3.6.1", default-features = false, features = ["derive"] }
scale-info = { version = "2.5.0", default-features = false, features = ["derive", "serde"] }
serde = { version = "1.0.188", default-features = false, features = ["derive", "alloc"], optional = true }
frame-support = { workspace = true, default-features = false }
sp-core = { workspace = true, default-features = false, features = ["serde"] }
sp-io = { workspace = true, default-features = false }
sp-runtime = { workspace = true, default-features = false, features = ["serde"] }
sp-std = { workspace = true, default-features = false }
sp-version = { workspace = true, default-features = false, features = ["serde"] }
sp-weights = { workspace = true, default-features = false, features = ["serde"] }
sp-runtime-interface = { workspace = true, default-features = false }
binary-merkle-tree = { workspace = true, default-features = false }
bounded-collections = { version = "0.1.8", default-features = false }

[dev-dependencies]
hex-literal = "0.3.1"
test-case = "1.2.3"
criterion = "0.5.1"
sp-externalities = { workspace = true, default-features = false }
>>>>>>> 673a1698


[features]
default = ["std"]
std = [
	"avail-base/std",
	"avail-core/std",
	"binary-merkle-tree/std",
	"bounded-collections/std",
	"codec/std",
	"frame-support/std",
	"kate/std",
	"log/std",
	"once_cell",
	"scale-info/std",
	"serde/std",
	"sp-core/std",
	"sp-externalities/std",
	"sp-io/std",
	"sp-runtime-interface/std",
	"sp-runtime/std",
	"sp-std/std",
	"sp-version/std",
	"sp-weights/std",
]
runtime-benchmarks = [
	"frame-support/runtime-benchmarks",
	"serde",
	"sp-runtime/runtime-benchmarks",
]
try-runtime = [
	"avail-core/try-runtime",
	"frame-support/try-runtime",
	"sp-runtime/try-runtime",
]
experimental = ["frame-support/experimental"]
serde = ["dep:serde"]

# It enables the corruption of header extensions where block number is greater than 20.
# NOTE: Only for testing and development purposes.
header_commitment_corruption = []

# Enables secure seed generation using for padding fill during the matrix 
# generation for Kate commitment.
# NOTE: WIP because that affects the Data Availability Protocol used during 
# the block import process.
secure_padding_fill = []

[[bench]]
name = "bench"
harness = false<|MERGE_RESOLUTION|>--- conflicted
+++ resolved
@@ -13,93 +13,47 @@
 targets = ["x86_64-unknown-linux-gnu"]
 
 [dependencies]
-avail-base = { path = "../../base", default-features = false }
+avail-base = { workspace = true, default-features = false }
 avail-core = { workspace = true, default-features = false }
 kate = { workspace = true, default-features = false }
 
 # Other
-cfg-if = "1.0"
-impl-trait-for-tuples = "0.2.1"
-static_assertions = "1.1.0"
-log = { version = "0.4.20", default-features = false }
-docify = "0.2.6"
-rs_merkle = { version = "1.2.0", default-features = false, optional = true }
-<<<<<<< HEAD
-derive_more = { version = "0.99.17", default-features = false, features = [
-	"from",
-	"into",
-] }
+cfg-if.workspace = true
+impl-trait-for-tuples.workspace = true
+static_assertions.workspace = true
+log.workspace = true
+docify.workspace = true
+# rs_merkle = { version = "1.2.0", default-features = false, optional = true }
+derive_more.workspace = true
+hex-literal.workspace = true
 
 # Substrate
 codec = { package = "parity-scale-codec", version = "3.6.1", default-features = false, features = [
 	"derive",
 ] }
-scale-info = { version = "2.5.0", default-features = false, features = [
-	"derive",
-	"serde",
-] }
-serde = { version = "1.0.188", default-features = false, features = [
-	"derive",
-	"alloc",
-], optional = true }
-frame-support = { git = "https://github.com/availproject/polkadot-sdk.git", tag = "polkadot-v1.6.0-patch", default-features = false }
-sp-core = { git = "https://github.com/availproject/polkadot-sdk.git", tag = "polkadot-v1.6.0-patch", default-features = false, features = [
-	"serde",
-] }
-sp-io = { git = "https://github.com/availproject/polkadot-sdk.git", tag = "polkadot-v1.6.0-patch", default-features = false }
-sp-runtime = { git = "https://github.com/availproject/polkadot-sdk.git", tag = "polkadot-v1.6.0-patch", default-features = false, features = [
-	"serde",
-] }
-sp-std = { git = "https://github.com/availproject/polkadot-sdk.git", tag = "polkadot-v1.6.0-patch", default-features = false }
-sp-version = { git = "https://github.com/availproject/polkadot-sdk.git", tag = "polkadot-v1.6.0-patch", default-features = false, features = [
-	"serde",
-] }
-sp-weights = { git = "https://github.com/availproject/polkadot-sdk.git", tag = "polkadot-v1.6.0-patch", default-features = false, features = [
-	"serde",
-] }
-sp-runtime-interface = { git = "https://github.com/availproject/polkadot-sdk.git", tag = "polkadot-v1.6.0-patch", default-features = false }
-binary-merkle-tree = { git = "https://github.com/availproject/polkadot-sdk.git", tag = "polkadot-v1.6.0-patch", default-features = false }
-bounded-collections = { version = "0.1.8", default-features = false }
-
-once_cell = { version = "1.18", optional = true }
-
-# TODO 
-# - Check `no_std` replacement like `ethabi-decode` from Snowfork
-ethabi = { version = "18.0.0", default-features = false }
-
-[dev-dependencies]
-hex-literal = "0.3.1"
-test-case = "1.2.3"
-criterion.workspace = true
-sp-externalities = { git = "https://github.com/availproject/polkadot-sdk.git", tag = "polkadot-v1.6.0-patch" }
-=======
-derive_more = { version = "0.99.17", default-features = false, features = ["from", "into"] }
-once_cell = { version = "1.18", optional = true }
-libm = { version = "0.2.1", default-features = false }
-ethabi = { version = "18.0.0", default-features = false }
-
-# Substrate
-codec = { package = "parity-scale-codec", version = "3.6.1", default-features = false, features = ["derive"] }
-scale-info = { version = "2.5.0", default-features = false, features = ["derive", "serde"] }
-serde = { version = "1.0.188", default-features = false, features = ["derive", "alloc"], optional = true }
+scale-info = { workspace = true, default-features = false }
+serde = { workspace = true, default-features = false, optional = true }
 frame-support = { workspace = true, default-features = false }
 sp-core = { workspace = true, default-features = false, features = ["serde"] }
 sp-io = { workspace = true, default-features = false }
-sp-runtime = { workspace = true, default-features = false, features = ["serde"] }
+sp-runtime = { workspace = true, default-features = false, features = [
+	"serde",
+] }
 sp-std = { workspace = true, default-features = false }
-sp-version = { workspace = true, default-features = false, features = ["serde"] }
-sp-weights = { workspace = true, default-features = false, features = ["serde"] }
+sp-version = { workspace = true, default-features = false, features = [
+	"serde",
+] }
+sp-weights = { workspace = true, default-features = false, features = [
+	"serde",
+] }
 sp-runtime-interface = { workspace = true, default-features = false }
 binary-merkle-tree = { workspace = true, default-features = false }
-bounded-collections = { version = "0.1.8", default-features = false }
+bounded-collections = { workspace = true, default-features = false }
 
 [dev-dependencies]
-hex-literal = "0.3.1"
-test-case = "1.2.3"
-criterion = "0.5.1"
+test-case.workspace = true
+criterion.workspace = true
 sp-externalities = { workspace = true, default-features = false }
->>>>>>> 673a1698
-
 
 [features]
 default = ["std"]
@@ -112,7 +66,6 @@
 	"frame-support/std",
 	"kate/std",
 	"log/std",
-	"once_cell",
 	"scale-info/std",
 	"serde/std",
 	"sp-core/std",
