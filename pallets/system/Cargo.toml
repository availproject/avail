--- conflicted
+++ resolved
@@ -76,12 +76,6 @@
 try-runtime = [ "avail-core/try-runtime", "frame-support/try-runtime" ]
 serde = [ "dep:serde" ]
 
-<<<<<<< HEAD
-=======
-# For testing backward/forward header compatibility.
-header-compatibility-test = [ "avail-core/header-backward-compatibility-test" ]
-
->>>>>>> 5b82680f
 # It enables the use of header extension V2
 header_extension_v2 = []
 
