--- conflicted
+++ resolved
@@ -3,38 +3,32 @@
 version = "4.0.0-dev"
 authors = ["Parity Technologies <admin@parity.io>"]
 edition = "2021"
+license = "Apache-2.0"
 homepage = "https://substrate.io"
-license = "Apache-2.0"
-readme = "README.md"
 repository = "https://github.com/paritytech/substrate/"
 description = "FRAME System benchmarking"
+readme = "README.md"
 
 [package.metadata.docs.rs]
 targets = ["x86_64-unknown-linux-gnu"]
 
 [dependencies]
-<<<<<<< HEAD
 avail-core.workspace = true
-=======
-avail-core = { git = "https://github.com/availproject/avail-core", tag = "node-v1.9.0.0", default-features = false, features = ["runtime"] }
->>>>>>> 828b259e
 
 # Substrate
 codec = { package = "parity-scale-codec", version = "3", default-features = false }
+scale-info = { version = "2.5.0", default-features = false, features = ["derive"] }
 frame-benchmarking = { git = "https://github.com/paritytech/substrate.git", branch = "polkadot-v1.0.0", default-features = false }
 frame-support = { git = "https://github.com/paritytech/substrate.git", branch = "polkadot-v1.0.0", default-features = false }
 frame-system = { path = "../", default-features = false }
-scale-info = { version = "2.5.0", default-features = false, features = [
-	"derive",
-] }
 sp-core = { git = "https://github.com/paritytech/substrate.git", branch = "polkadot-v1.0.0", default-features = false }
 sp-runtime = { git = "https://github.com/paritytech/substrate.git", branch = "polkadot-v1.0.0", default-features = false }
 sp-std = { git = "https://github.com/paritytech/substrate.git", branch = "polkadot-v1.0.0", default-features = false }
 
 [dev-dependencies]
-sp-externalities = { git = "https://github.com/paritytech/substrate.git", branch = "polkadot-v1.0.0" }
 sp-io = { git = "https://github.com/paritytech/substrate.git", branch = "polkadot-v1.0.0" }
 sp-version = { git = "https://github.com/paritytech/substrate.git", branch = "polkadot-v1.0.0" }
+sp-externalities = { git = "https://github.com/paritytech/substrate.git", branch = "polkadot-v1.0.0" }
 
 [features]
 default = [ "std" ]
