[package]
name = "frame-system-benchmarking"
version = "4.0.0-dev"
authors = ["Parity Technologies <admin@parity.io>"]
edition = "2021"
license = "Apache-2.0"
homepage = "https://substrate.io"
repository = "https://github.com/paritytech/polkadot-sdk/"
description = "FRAME System benchmarking"
readme = "README.md"

[package.metadata.docs.rs]
targets = ["x86_64-unknown-linux-gnu"]

[dependencies]
<<<<<<< HEAD
avail-core = { git = "https://github.com/availproject/avail-core", branch = "ghali/polkadot-sdk-1.1", default-features = false, features = ["runtime"] }
=======
avail-core = { git = "https://github.com/availproject/avail-core", branch = "ghali/remove-padding-tail-value", default-features = false, features = ["runtime"] }
>>>>>>> 1da5bbeb

# Substrate
codec = { package = "parity-scale-codec", version = "3", default-features = false }
scale-info = { version = "2.5.0", default-features = false, features = ["derive"] }
frame-benchmarking = { git = "https://github.com/paritytech/polkadot-sdk.git", tag = "polkadot-v1.1.0", default-features = false }
frame-support = { git = "https://github.com/paritytech/polkadot-sdk.git", tag = "polkadot-v1.1.0", default-features = false }
frame-system = { path = "../", default-features = false }
sp-core = { git = "https://github.com/paritytech/polkadot-sdk.git", tag = "polkadot-v1.1.0", default-features = false }
sp-runtime = { git = "https://github.com/paritytech/polkadot-sdk.git", tag = "polkadot-v1.1.0", default-features = false }
sp-std = { git = "https://github.com/paritytech/polkadot-sdk.git", tag = "polkadot-v1.1.0", default-features = false }

[dev-dependencies]
sp-io = { git = "https://github.com/paritytech/polkadot-sdk.git", tag = "polkadot-v1.1.0" }
sp-version = { git = "https://github.com/paritytech/polkadot-sdk.git", tag = "polkadot-v1.1.0" }
sp-externalities = { git = "https://github.com/paritytech/polkadot-sdk.git", tag = "polkadot-v1.1.0" }

[features]
default = [ "std" ]
std = [
	"avail-core/std",
	"codec/std",
	"frame-benchmarking/std",
	"frame-support/std",
	"frame-system/std",
	"scale-info/std",
	"sp-core/std",
	"sp-runtime/std",
	"sp-std/std",
]

runtime-benchmarks = [
	"frame-benchmarking/runtime-benchmarks",
	"frame-support/runtime-benchmarks",
	"frame-system/runtime-benchmarks",
]<|MERGE_RESOLUTION|>--- conflicted
+++ resolved
@@ -13,11 +13,7 @@
 targets = ["x86_64-unknown-linux-gnu"]
 
 [dependencies]
-<<<<<<< HEAD
-avail-core = { git = "https://github.com/availproject/avail-core", branch = "ghali/polkadot-sdk-1.1", default-features = false, features = ["runtime"] }
-=======
-avail-core = { git = "https://github.com/availproject/avail-core", branch = "ghali/remove-padding-tail-value", default-features = false, features = ["runtime"] }
->>>>>>> 1da5bbeb
+avail-core = { git = "https://github.com/availproject/avail-core", branch = "ghali/substrate-and-padding", default-features = false, features = ["runtime"] }
 
 # Substrate
 codec = { package = "parity-scale-codec", version = "3", default-features = false }
