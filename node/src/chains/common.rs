use super::{get_account_id_from_seed, AuthorityKeys};
use avail_core::{BLOCK_CHUNK_SIZE, NORMAL_DISPATCH_RATIO};
use kate::config::{MAX_BLOCK_COLUMNS, MAX_BLOCK_ROWS};

use da_runtime::{
<<<<<<< HEAD
	constants, wasm_binary_unwrap, AccountId, BabeConfig, Balance, BalancesConfig,
	DataAvailabilityConfig, NomadHomeConfig, NomadUpdaterManagerConfig, NominationPoolsConfig,
	RuntimeGenesisConfig, SessionConfig, StakerStatus, StakingConfig, SudoConfig, SystemConfig,
	TechnicalCommitteeConfig, VectorConfig, AVL,
=======
	constants, AccountId, Balance, DataAvailabilityConfig, SessionKeys, StakerStatus, AVL,
>>>>>>> 40e055c3
};
use frame_system::limits::BlockLength;
use hex_literal::hex;
use primitive_types::H256;
use sc_telemetry::TelemetryEndpoints;
use serde_json::{json, Value};
use sp_core::crypto::AccountId32;
use sp_core::sr25519::Public;

pub const PROTOCOL_ID: &str = "Avail";
pub const TELEMETRY_URL: &str = "ws://telemetry.avail.tools:8001/submit";

// bridge init config
const BROADCASTER_DOMAIN: u32 = 2;
const BROADCASTER: H256 = H256(hex!(
	"Aa8c1bFC413e00884A7ac991851686D27b387997000000000000000000000000" // Sepolia address
));
const SLOTS_PER_PERIOD: u64 = 8192;
const FINALITY_THRESHOLD: u16 = 342;

const ENDOWMENT: Balance = 1_000_000 * AVL;
const STASH_BOND: Balance = ENDOWMENT / 100;
const DEFAULT_ENDOWED_SEEDS: [&str; 12] = [
	"Alice",
	"Bob",
	"Charlie",
	"Dave",
	"Eve",
	"Ferdie",
	"Alice//stash",
	"Bob//stash",
	"Charlie//stash",
	"Dave//stash",
	"Eve//stash",
	"Ferdie//stash",
];
const INIT_APP_IDS: [(u32, &str); 3] = [(0, "Data Avail"), (1, "Ethereum"), (2, "Polygon")];

pub fn to_telemetry_endpoint(s: String) -> TelemetryEndpoints {
	TelemetryEndpoints::new(vec![(s, 0)]).unwrap()
}

/// Generates a default endowed accounts.
fn dev_endowed_accounts() -> Vec<(AccountId, Balance)> {
	DEFAULT_ENDOWED_SEEDS
		.iter()
		.map(|seed| (get_account_id_from_seed::<Public>(seed), ENDOWMENT))
		.collect()
}

fn make_data_avail_config(owner: AccountId) -> DataAvailabilityConfig {
	let app_keys = INIT_APP_IDS
		.iter()
		.map(|(id, app)| (app.as_bytes().to_vec(), (owner.clone(), *id)))
		.collect();

	DataAvailabilityConfig { app_keys }
}

pub fn runtime_genesis_config(
	sudo: AccountId32,
	technical_committee: Vec<AccountId32>,
	session_keys: Vec<AuthorityKeys>,
) -> Value {
	let balances = dev_endowed_accounts();
	let stakers: Vec<(AccountId, AccountId, Balance, StakerStatus<AccountId>)> = session_keys
		.iter()
		.map(|k| {
			(
				k.stash.clone(),
				k.controller.clone(),
				STASH_BOND,
				StakerStatus::Validator,
			)
		})
		.collect();
	let validator_count = session_keys.len() as u32;
	let session_keys: Vec<(AccountId, AccountId, SessionKeys)> =
		session_keys.into_iter().map(|k| k.into()).collect();
	let block_length = BlockLength::with_normal_ratio(
		MAX_BLOCK_ROWS,
		MAX_BLOCK_COLUMNS,
		BLOCK_CHUNK_SIZE,
		NORMAL_DISPATCH_RATIO,
	)
	.expect("Valid `BlockLength` genesis definition .qed");

	json!({
		"system": {
			"blockLength": block_length,
		},
		"balances": {
			"balances": balances,
		},
		"staking": {
			"validatorCount": validator_count,
			"minimumValidatorCount": 1,
			"stakers": stakers,
		},
		"babe": {
			"epochConfig": Some(da_runtime::constants::babe::GENESIS_EPOCH_CONFIG),
		},
		"session": {
			"keys": session_keys,
		},
		"sudo": {
			"key": Some(sudo.clone()),
		},
		"technicalCommittee": {
			"members": technical_committee,
		},
		"succinct": {
			"slotsPerPeriod": SLOTS_PER_PERIOD,
			"finalityThreshold": FINALITY_THRESHOLD,
			"broadcasterDomain": BROADCASTER_DOMAIN,
			"broadcaster": BROADCASTER,
			"whitelistedDomains": vec![2],
		},
<<<<<<< HEAD
		vector: VectorConfig {
			slots_per_period: SLOTS_PER_PERIOD,
			finality_threshold: FINALITY_THRESHOLD,
			broadcaster_domain: BROADCASTER_DOMAIN,
			broadcaster: BROADCASTER,
			whitelisted_domains: vec![2],
			..Default::default()
=======
		"nominationPools": {
			"minCreateBond": constants::nomination_pools::MIN_CREATE_BOND,
			"minJoinBond": constants::nomination_pools::MIN_JOIN_BOND,
			"maxPools": Some(constants::nomination_pools::MAX_POOLS),
			"maxMembersPerPool": Some(constants::nomination_pools::MAX_MEMBERS_PER_POOL),
			"maxMembers": Some(constants::nomination_pools::MAX_MEMBERS),
>>>>>>> 40e055c3
		},
		"dataAvailability": {
			"appKeys": make_data_avail_config(sudo).app_keys
		},
	})
}<|MERGE_RESOLUTION|>--- conflicted
+++ resolved
@@ -3,14 +3,7 @@
 use kate::config::{MAX_BLOCK_COLUMNS, MAX_BLOCK_ROWS};
 
 use da_runtime::{
-<<<<<<< HEAD
-	constants, wasm_binary_unwrap, AccountId, BabeConfig, Balance, BalancesConfig,
-	DataAvailabilityConfig, NomadHomeConfig, NomadUpdaterManagerConfig, NominationPoolsConfig,
-	RuntimeGenesisConfig, SessionConfig, StakerStatus, StakingConfig, SudoConfig, SystemConfig,
-	TechnicalCommitteeConfig, VectorConfig, AVL,
-=======
 	constants, AccountId, Balance, DataAvailabilityConfig, SessionKeys, StakerStatus, AVL,
->>>>>>> 40e055c3
 };
 use frame_system::limits::BlockLength;
 use hex_literal::hex;
@@ -122,29 +115,19 @@
 		"technicalCommittee": {
 			"members": technical_committee,
 		},
-		"succinct": {
+		"vector": {
 			"slotsPerPeriod": SLOTS_PER_PERIOD,
 			"finalityThreshold": FINALITY_THRESHOLD,
 			"broadcasterDomain": BROADCASTER_DOMAIN,
 			"broadcaster": BROADCASTER,
 			"whitelistedDomains": vec![2],
 		},
-<<<<<<< HEAD
-		vector: VectorConfig {
-			slots_per_period: SLOTS_PER_PERIOD,
-			finality_threshold: FINALITY_THRESHOLD,
-			broadcaster_domain: BROADCASTER_DOMAIN,
-			broadcaster: BROADCASTER,
-			whitelisted_domains: vec![2],
-			..Default::default()
-=======
 		"nominationPools": {
 			"minCreateBond": constants::nomination_pools::MIN_CREATE_BOND,
 			"minJoinBond": constants::nomination_pools::MIN_JOIN_BOND,
 			"maxPools": Some(constants::nomination_pools::MAX_POOLS),
 			"maxMembersPerPool": Some(constants::nomination_pools::MAX_MEMBERS_PER_POOL),
 			"maxMembers": Some(constants::nomination_pools::MAX_MEMBERS),
->>>>>>> 40e055c3
 		},
 		"dataAvailability": {
 			"appKeys": make_data_avail_config(sudo).app_keys
