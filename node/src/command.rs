--- conflicted
+++ resolved
@@ -210,11 +210,8 @@
 					&config,
 					cli.unsafe_da_sync,
 					kate_rpc::Deps::default(),
-<<<<<<< HEAD
-					blob::types::Deps::default(),
-=======
-					cli.grandpa_justification_period,
->>>>>>> 21a27bd1
+					cli.grandpa_justification_period,
+					blob::types::Deps::default(),
 				)?;
 				Ok((cmd.run(client, import_queue), task_manager))
 			})
@@ -230,11 +227,8 @@
 					&config,
 					cli.unsafe_da_sync,
 					kate_rpc::Deps::default(),
-<<<<<<< HEAD
-					blob::types::Deps::default(),
-=======
-					cli.grandpa_justification_period,
->>>>>>> 21a27bd1
+					cli.grandpa_justification_period,
+					blob::types::Deps::default(),
 				)?;
 				Ok((cmd.run(client, config.database), task_manager))
 			})
@@ -250,11 +244,8 @@
 					&config,
 					cli.unsafe_da_sync,
 					kate_rpc::Deps::default(),
-<<<<<<< HEAD
-					blob::types::Deps::default(),
-=======
-					cli.grandpa_justification_period,
->>>>>>> 21a27bd1
+					cli.grandpa_justification_period,
+					blob::types::Deps::default(),
 				)?;
 				Ok((cmd.run(client, config.chain_spec), task_manager))
 			})
@@ -271,11 +262,8 @@
 					&config,
 					cli.unsafe_da_sync,
 					kate_rpc::Deps::default(),
-<<<<<<< HEAD
-					blob::types::Deps::default(),
-=======
-					cli.grandpa_justification_period,
->>>>>>> 21a27bd1
+					cli.grandpa_justification_period,
+					blob::types::Deps::default(),
 				)?;
 				Ok((cmd.run(client, import_queue), task_manager))
 			})
@@ -296,11 +284,8 @@
 					&config,
 					cli.unsafe_da_sync,
 					kate_rpc::Deps::default(),
-<<<<<<< HEAD
-					blob::types::Deps::default(),
-=======
-					cli.grandpa_justification_period,
->>>>>>> 21a27bd1
+					cli.grandpa_justification_period,
+					blob::types::Deps::default(),
 				)?;
 				let aux_revert = Box::new(|client: Arc<FullClient>, backend, blocks| {
 					sc_consensus_babe::revert(client.clone(), backend, blocks)?;
