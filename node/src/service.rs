// This file is part of Substrate.

// Copyright (C) 2018-2022 Parity Technologies (UK) Ltd.
// SPDX-License-Identifier: GPL-3.0-or-later WITH Classpath-exception-2.0

// This program is free software: you can redistribute it and/or modify
// it under the terms of the GNU General Public License as published by
// the Free Software Foundation, either version 3 of the License, or
// (at your option) any later version.

// This program is distributed in the hope that it will be useful,
// but WITHOUT ANY WARRANTY; without even the implied warranty of
// MERCHANTABILITY or FITNESS FOR A PARTICULAR PURPOSE. See the
// GNU General Public License for more details.

// You should have received a copy of the GNU General Public License
// along with this program. If not, see <https://www.gnu.org/licenses/>.

//! Service and ServiceFactory implementation. Specialized wrapper over substrate service.
#![allow(dead_code)]

use crate::{cli::Cli, rpc as node_rpc};
use avail_core::AppId;
use blob::start_blob_service;
use blob::types::{Deps, FullClient};
use da_runtime::{apis::RuntimeApi, NodeBlock as Block, Runtime};

use codec::Encode;
use frame_system_rpc_runtime_api::AccountNonceApi;
use futures::prelude::*;
use pallet_transaction_payment::ChargeTransactionPayment;
use sc_client_api::{Backend, BlockBackend};
use sc_consensus_babe::{self, SlotProportion};
use sc_network::{Event, NetworkEventStream, NetworkService};
use sc_network_sync::SyncingService;
use sc_service::{
	error::Error as ServiceError, Configuration, RpcHandlers, TaskManager, WarpSyncParams,
};
use sc_telemetry::custom_telemetry::external::BlockIntervalFromNode;
use sc_telemetry::{custom_telemetry::CustomTelemetryWorker, Telemetry, TelemetryWorker};
use sc_transaction_pool_api::OffchainTransactionPoolFactory;
use sp_api::ProvideRuntimeApi;
use sp_core::crypto::Pair;
use sp_runtime::{generic::Era, traits::Block as BlockT, SaturatedConversion};
use std::{path::Path, sync::Arc};
use substrate_prometheus_endpoint::{PrometheusError, Registry};

pub const LOG_TARGET: &str = "avail::node::service";

<<<<<<< HEAD
/// The minimum period of blocks on which justifications will be
/// imported and generated.
const GRANDPA_JUSTIFICATION_PERIOD: u32 = 512;

=======
// Declare an instance of the native executor named `ExecutorDispatch`. Include the wasm binary as
// the equivalent wasm code.
pub struct ExecutorDispatch;

impl sc_executor::NativeExecutionDispatch for ExecutorDispatch {
	type ExtendHostFunctions = (
		frame_benchmarking::benchmarking::HostFunctions,
		frame_system::native::hosted_header_builder::hosted_header_builder::HostFunctions,
		avail_base::mem_tmp_storage::hosted_mem_tmp_storage::HostFunctions,
		da_runtime::kate::native::hosted_kate::HostFunctions,
	);

	fn dispatch(method: &str, data: &[u8]) -> Option<Vec<u8>> {
		da_runtime::apis::api::dispatch(method, data)
	}

	fn native_version() -> sc_executor::NativeVersion {
		da_runtime::native_version()
	}
}

/// The full client type definition.
pub type FullClient =
	sc_service::TFullClient<Block, RuntimeApi, NativeElseWasmExecutor<ExecutorDispatch>>;
>>>>>>> 21a27bd1
pub type FullBackend = sc_service::TFullBackend<Block>;
type FullSelectChain = sc_consensus::LongestChain<FullBackend, Block>;
type FullGrandpaBlockImport =
	sc_consensus_grandpa::GrandpaBlockImport<FullBackend, Block, FullClient, FullSelectChain>;

/// The transaction pool type definition.
pub type TransactionPool = sc_transaction_pool::FullPool<Block, FullClient>;

pub type BlockImport = crate::da_block_import::BlockImport<
	Block,
	FullClient,
	sc_consensus_babe::BabeBlockImport<Block, FullClient, FullGrandpaBlockImport>,
>;

/// Fetch the nonce of the given `account` from the chain state.
///
/// Note: Should only be used for tests.
pub fn fetch_nonce(client: &FullClient, account: sp_core::sr25519::Pair) -> u32 {
	let best_hash = client.chain_info().best_hash;
	client
		.runtime_api()
		.account_nonce(best_hash, account.public().into())
		.expect("Fetching account nonce works; qed")
}

/// Create a transaction using the given `call`.
///
/// The transaction will be signed by `sender`. If `nonce` is `None` it will be fetched from the
/// state of the best block.
///
/// Note: Should only be used for tests.
pub fn create_extrinsic(
	client: &FullClient,
	sender: sp_core::sr25519::Pair,
	function: impl Into<da_runtime::RuntimeCall>,
	nonce: Option<u32>,
	app_id: AppId,
) -> da_runtime::UncheckedExtrinsic {
	let function = function.into();
	let genesis_hash = client
		.block_hash(0)
		.ok()
		.flatten()
		.expect("Genesis block exists; qed");
	let best_hash = client.chain_info().best_hash;
	let best_block = client.chain_info().best_number;
	let nonce = nonce.unwrap_or_else(|| fetch_nonce(client, sender.clone()));

	let period = da_runtime::BlockHashCount::get()
		.checked_next_power_of_two()
		.map(|c| c / 2)
		.unwrap_or(2) as u64;
	let tip = 0;
	let extra = (
		frame_system::CheckNonZeroSender::<Runtime>::new(),
		frame_system::CheckSpecVersion::<Runtime>::new(),
		frame_system::CheckTxVersion::<Runtime>::new(),
		frame_system::CheckGenesis::<Runtime>::new(),
		frame_system::CheckEra::<Runtime>::from(Era::mortal(period, best_block.saturated_into())),
		frame_system::CheckNonce::<Runtime>::from(nonce),
		frame_system::CheckWeight::<Runtime>::new(),
		ChargeTransactionPayment::<Runtime>::from(tip),
		da_control::CheckAppId::<Runtime>::from(app_id),
	);

	let raw_payload = da_runtime::SignedPayload::from_raw(
		function.clone(),
		extra.clone(),
		(
			(),
			da_runtime::VERSION.spec_version,
			da_runtime::VERSION.transaction_version,
			genesis_hash,
			best_hash,
			(),
			(),
			(),
			(),
		),
	);
	let signature = raw_payload.using_encoded(|e| sender.sign(e));

	da_runtime::UncheckedExtrinsic::new_signed(
		function,
		sp_runtime::AccountId32::from(sender.public()).into(),
		da_runtime::Signature::Sr25519(signature),
		extra,
	)
}

/// Creates a new partial node.
#[allow(clippy::redundant_clone)]
#[allow(clippy::type_complexity)]
pub fn new_partial(
	config: &Configuration,
	unsafe_da_sync: bool,
	kate_rpc_deps: kate_rpc::Deps,
<<<<<<< HEAD
	blob_rpc_deps: blob::types::Deps<Block>,
=======
	grandpa_justification_period: u32,
>>>>>>> 21a27bd1
) -> Result<
	sc_service::PartialComponents<
		FullClient,
		FullBackend,
		FullSelectChain,
		sc_consensus::DefaultImportQueue<Block>,
		sc_transaction_pool::FullPool<Block, FullClient>,
		(
			impl Fn(
				node_rpc::DenyUnsafe,
				sc_rpc::SubscriptionTaskExecutor,
			) -> Result<jsonrpsee::RpcModule<()>, sc_service::Error>,
			(
				BlockImport,
				sc_consensus_grandpa::LinkHalf<Block, FullClient, FullSelectChain>,
				sc_consensus_babe::BabeLink<Block>,
			),
			sc_consensus_grandpa::SharedVoterState,
			Option<Telemetry>,
		),
	>,
	ServiceError,
> {
	let telemetry = config
		.telemetry_endpoints
		.clone()
		.filter(|x| !x.is_empty())
		.map(|endpoints| -> Result<_, sc_telemetry::Error> {
			let worker = TelemetryWorker::new(16)?;
			let telemetry = worker.handle().new_telemetry(endpoints);
			Ok((worker, telemetry))
		})
		.transpose()?;

	let executor = sc_service::new_native_or_wasm_executor(config);

	let (client, backend, keystore_container, task_manager) =
		sc_service::new_full_parts::<Block, RuntimeApi, _>(
			config,
			telemetry.as_ref().map(|(_, telemetry)| telemetry.handle()),
			executor,
		)?;
	let client = Arc::new(client);

	let telemetry = telemetry.map(|(worker, telemetry)| {
		task_manager
			.spawn_handle()
			.spawn("telemetry", None, worker.run());
		telemetry
	});

	let telemetry_handle = telemetry.as_ref().map(|t| t.handle());
	let custom_telemetry_worker = CustomTelemetryWorker {
		handle: telemetry_handle,
		sampling_interval_ms: 5_000u128,
		max_interval_buffer_size: 5,
		max_block_request_buffer_size: 10,
		is_authority: config.role.is_authority(),
	};
	task_manager.spawn_handle().spawn(
		"custom_telemetry",
		None,
		custom_telemetry_worker.run(Some(filter_intervals), None),
	);

	let select_chain = sc_consensus::LongestChain::new(backend.clone());

	let transaction_pool = sc_transaction_pool::BasicPool::new_full(
		config.transaction_pool.clone(),
		config.role.is_authority().into(),
		config.prometheus_registry(),
		task_manager.spawn_essential_handle(),
		client.clone(),
	);

	let (grandpa_block_import, grandpa_link) = sc_consensus_grandpa::block_import(
		client.clone(),
		grandpa_justification_period,
		&(client.clone() as Arc<_>),
		select_chain.clone(),
		telemetry.as_ref().map(|x| x.handle()),
	)?;
	let justification_import = grandpa_block_import.clone();

	let (block_import, babe_link) = sc_consensus_babe::block_import(
		sc_consensus_babe::configuration(&*client)?,
		grandpa_block_import,
		client.clone(),
	)?;

	let da_block_import = BlockImport::new(client.clone(), block_import, unsafe_da_sync);

	let slot_duration = babe_link.config().slot_duration();
	let (import_queue, babe_worker_handle) =
		sc_consensus_babe::import_queue(sc_consensus_babe::ImportQueueParams {
			link: babe_link.clone(),
			block_import: da_block_import.clone(),
			justification_import: Some(Box::new(justification_import)),
			client: client.clone(),
			select_chain: select_chain.clone(),
			create_inherent_data_providers: move |_, ()| async move {
				let timestamp = sp_timestamp::InherentDataProvider::from_system_time();

				let slot =
				sp_consensus_babe::inherents::InherentDataProvider::from_timestamp_and_slot_duration(
					*timestamp,
					slot_duration,
				);

				Ok((slot, timestamp))
			},
			spawner: &task_manager.spawn_essential_handle(),
			registry: config.prometheus_registry(),
			telemetry: telemetry.as_ref().map(|x| x.handle()),
			offchain_tx_pool_factory: OffchainTransactionPoolFactory::new(transaction_pool.clone()),
		})?;

	let import_setup = (da_block_import, grandpa_link, babe_link);

	let (rpc_extensions_builder, rpc_setup) = {
		let (_, grandpa_link, _) = &import_setup;

		let justification_stream = grandpa_link.justification_stream();
		let shared_authority_set = grandpa_link.shared_authority_set().clone();
		let shared_voter_state = sc_consensus_grandpa::SharedVoterState::empty();
		let shared_voter_state2 = shared_voter_state.clone();

		let finality_proof_provider = sc_consensus_grandpa::FinalityProofProvider::new_for_service(
			backend.clone(),
			Some(shared_authority_set.clone()),
		);

		let client = client.clone();
		let pool = transaction_pool.clone();
		let select_chain = select_chain.clone();
		let keystore = keystore_container.keystore();
		let chain_spec = config.chain_spec.cloned_box();
		let local_keystore = keystore_container.local_keystore();

		let rpc_backend = backend.clone();
		let rpc_extensions_builder = move |deny_unsafe, subscription_executor| {
			let deps = node_rpc::FullDeps {
				client: client.clone(),
				pool: pool.clone(),
				select_chain: select_chain.clone(),
				chain_spec: chain_spec.cloned_box(),
				deny_unsafe,
				babe: node_rpc::BabeDeps {
					keystore: keystore.clone(),
					babe_worker_handle: babe_worker_handle.clone(),
				},
				grandpa: node_rpc::GrandpaDeps {
					shared_voter_state: shared_voter_state.clone(),
					shared_authority_set: shared_authority_set.clone(),
					justification_stream: justification_stream.clone(),
					subscription_executor,
					finality_provider: finality_proof_provider.clone(),
				},
				kate_rpc_deps: kate_rpc_deps.clone(),
				blob_rpc_deps: Deps {
					keystore: Some(local_keystore.clone()),
					..blob_rpc_deps.clone()
				},
			};
			node_rpc::create_full(deps, rpc_backend.clone()).map_err(Into::into)
		};

		(rpc_extensions_builder, shared_voter_state2)
	};

	Ok(sc_service::PartialComponents {
		client,
		backend,
		task_manager,
		keystore_container,
		select_chain,
		import_queue,
		transaction_pool,
		other: (rpc_extensions_builder, import_setup, rpc_setup, telemetry),
	})
}

/// Result of [`new_full_base`].
pub struct NewFullBase {
	/// The task manager of the node.
	pub task_manager: TaskManager,
	/// The client instance of the node.
	pub client: Arc<FullClient>,
	/// The networking service of the node.
	pub network: Arc<NetworkService<Block, <Block as BlockT>::Hash>>,
	/// The syncing service of the node.
	pub sync: Arc<SyncingService<Block>>,
	/// The transaction pool of the node.
	pub transaction_pool: Arc<TransactionPool>,
	/// The rpc handlers of the node.
	pub rpc_handlers: RpcHandlers,
}

/// Creates a full service from the configuration.
#[allow(clippy::too_many_arguments)]
pub fn new_full_base(
	config: Configuration,
	disable_hardware_benchmarks: bool,
	with_startup_data: impl FnOnce(&BlockImport, &sc_consensus_babe::BabeLink<Block>),
	unsafe_da_sync: bool,
	kate_rpc_deps: kate_rpc::Deps,
	grandpa_justification_period: u32,
) -> Result<NewFullBase, ServiceError> {
	let hwbench = if !disable_hardware_benchmarks {
		config.database.path().map(|database_path| {
			let _ = std::fs::create_dir_all(database_path);
			sc_sysinfo::gather_hwbench(Some(database_path))
		})
	} else {
		None
	};

	// Blob protocols setup
	let (blob_notif_cfg, blob_req_res_cfg, blob_handle, shard_store) =
		start_blob_service(config.base_path.path(), config.role.clone());

	let sc_service::PartialComponents {
		client,
		backend,
		mut task_manager,
		import_queue,
		keystore_container,
		select_chain,
		transaction_pool,
		other: (rpc_builder, import_setup, rpc_setup, mut telemetry),
	} = new_partial(
		&config,
		unsafe_da_sync,
		kate_rpc_deps,
<<<<<<< HEAD
		Deps {
			blob_handle: blob_handle.clone(),
			shard_store,
			keystore: None,
			role: config.role.clone(),
		},
=======
		grandpa_justification_period,
>>>>>>> 21a27bd1
	)?;

	let shared_voter_state = rpc_setup;
	let auth_disc_publish_non_global_ips = config.network.allow_non_globals_in_dht;
	let mut net_config = sc_network::config::FullNetworkConfiguration::new(&config.network);

	net_config.add_notification_protocol(blob_notif_cfg);
	net_config.add_request_response_protocol(blob_req_res_cfg);
	blob_handle.register_keystore(keystore_container.local_keystore());
	blob_handle.register_client(client.clone());

	let grandpa_protocol_name = sc_consensus_grandpa::protocol_standard_name(
		&client
			.block_hash(0)
			.ok()
			.flatten()
			.expect("Genesis block exists; qed"),
		&config.chain_spec,
	);
	let (grandpa_protocol_config, grandpa_notification_service) =
		sc_consensus_grandpa::grandpa_peers_set_config(grandpa_protocol_name.clone());
	net_config.add_notification_protocol(grandpa_protocol_config);
	let warp_sync = Arc::new(sc_consensus_grandpa::warp_proof::NetworkProvider::new(
		backend.clone(),
		import_setup.1.shared_authority_set().clone(),
		Vec::default(),
	));

	let (network, system_rpc_tx, tx_handler_controller, network_starter, sync_service) =
		sc_service::build_network(sc_service::BuildNetworkParams {
			config: &config,
			net_config,
			client: client.clone(),
			transaction_pool: transaction_pool.clone(),
			spawn_handle: task_manager.spawn_handle(),
			import_queue,
			block_announce_validator_builder: None,
			warp_sync_params: Some(WarpSyncParams::WithProvider(warp_sync)),
			block_relay: None,
		})?;

	blob_handle.register_network(network.clone());

	let role = config.role.clone();
	let force_authoring = config.force_authoring;
	let backoff_authoring_blocks =
		Some(sc_consensus_slots::BackoffAuthoringOnFinalizedHeadLagging::default());
	let name = config.network.node_name.clone();
	let enable_grandpa = !config.disable_grandpa;
	let prometheus_registry = config.prometheus_registry().cloned();
	let enable_offchain_worker = config.offchain_worker.enabled;
	if let Some(reg) = prometheus_registry.as_ref() {
		extend_metrics(reg)?;
	}

	let rpc_handlers = sc_service::spawn_tasks(sc_service::SpawnTasksParams {
		config,
		backend: backend.clone(),
		client: client.clone(),
		keystore: keystore_container.keystore(),
		network: network.clone(),
		rpc_builder: Box::new(rpc_builder),
		transaction_pool: transaction_pool.clone(),
		task_manager: &mut task_manager,
		system_rpc_tx,
		tx_handler_controller,
		sync_service: sync_service.clone(),
		telemetry: match telemetry.as_mut() {
			Some(t) => Some(t),
			None => None,
		},
	})?;

	if let Some(hwbench) = hwbench {
		sc_sysinfo::print_hwbench(&hwbench);

		if let Some(ref mut telemetry) = telemetry {
			let telemetry_handle = telemetry.handle();
			task_manager.spawn_handle().spawn(
				"telemetry_hwbench",
				None,
				sc_sysinfo::initialize_hwbench_telemetry(telemetry_handle, hwbench),
			);
		}
	}

	let (block_import, grandpa_link, babe_link) = import_setup;

	(with_startup_data)(&block_import, &babe_link);

	if let sc_service::config::Role::Authority { .. } = &role {
		let proposer = sc_basic_authorship::ProposerFactory::new(
			task_manager.spawn_handle(),
			client.clone(),
			transaction_pool.clone(),
			prometheus_registry.as_ref(),
			telemetry.as_ref().map(|x| x.handle()),
		);

		let client_clone = client.clone();
		let slot_duration = babe_link.config().slot_duration();
		let babe_config = sc_consensus_babe::BabeParams {
			keystore: keystore_container.keystore(),
			client: client.clone(),
			select_chain,
			env: proposer,
			block_import,
			sync_oracle: sync_service.clone(),
			justification_sync_link: sync_service.clone(),
			create_inherent_data_providers: move |parent, ()| {
				let client_clone = client_clone.clone();
				async move {
					let timestamp = sp_timestamp::InherentDataProvider::from_system_time();

					let slot =
						sp_consensus_babe::inherents::InherentDataProvider::from_timestamp_and_slot_duration(
							*timestamp,
							slot_duration,
						);

					let storage_proof =
						sp_transaction_storage_proof::registration::new_data_provider(
							&*client_clone,
							&parent,
						)?;

					Ok((slot, timestamp, storage_proof))
				}
			},
			force_authoring,
			backoff_authoring_blocks,
			babe_link,
			block_proposal_slot_portion: SlotProportion::new(0.5),
			max_block_proposal_slot_portion: None,
			telemetry: telemetry.as_ref().map(|x| x.handle()),
		};

		let babe = sc_consensus_babe::start_babe(babe_config)?;
		task_manager.spawn_essential_handle().spawn_blocking(
			"babe-proposer",
			Some("block-authoring"),
			babe,
		);
	}

	// Spawn authority discovery module.
	if role.is_authority() {
		let authority_discovery_role =
			sc_authority_discovery::Role::PublishAndDiscover(keystore_container.keystore());
		let dht_event_stream =
			network
				.event_stream("authority-discovery")
				.filter_map(|e| async move {
					match e {
						Event::Dht(e) => Some(e),
						_ => None,
					}
				});
		let (authority_discovery_worker, _service) =
			sc_authority_discovery::new_worker_and_service_with_config(
				sc_authority_discovery::WorkerConfig {
					publish_non_global_ips: auth_disc_publish_non_global_ips,
					..Default::default()
				},
				client.clone(),
				network.clone(),
				Box::pin(dht_event_stream),
				authority_discovery_role,
				prometheus_registry.clone(),
			);

		task_manager.spawn_handle().spawn(
			"authority-discovery-worker",
			Some("networking"),
			authority_discovery_worker.run(),
		);
	}

	// if the node isn't actively participating in consensus then it doesn't
	// need a keystore, regardless of which protocol we use below.
	let keystore = if role.is_authority() {
		Some(keystore_container.keystore())
	} else {
		None
	};

	let grandpa_config = sc_consensus_grandpa::Config {
		// Considering our block_time of 20 seconds, we may consider increasing this to 2 seconds without introducing delay in finality.
		gossip_duration: std::time::Duration::from_millis(1000),
		justification_generation_period: grandpa_justification_period,
		name: Some(name),
		observer_enabled: false,
		keystore,
		local_role: role.clone(),
		telemetry: telemetry.as_ref().map(|x| x.handle()),
		protocol_name: grandpa_protocol_name,
	};

	if enable_grandpa {
		// start the full GRANDPA voter
		// NOTE: non-authorities could run the GRANDPA observer protocol, but at
		// this point the full voter should provide better guarantees of block
		// and vote data availability than the observer. The observer has not
		// been tested extensively yet and having most nodes in a network run it
		// could lead to finality stalls.
		let grandpa_config = sc_consensus_grandpa::GrandpaParams {
			config: grandpa_config,
			link: grandpa_link,
			network: network.clone(),
			notification_service: grandpa_notification_service,
			sync: Arc::new(sync_service.clone()),
			telemetry: telemetry.as_ref().map(|x| x.handle()),
			voting_rule: sc_consensus_grandpa::VotingRulesBuilder::default().build(),
			prometheus_registry,
			shared_voter_state,
			offchain_tx_pool_factory: OffchainTransactionPoolFactory::new(transaction_pool.clone()),
		};

		// the GRANDPA voter task is considered infallible, i.e.
		// if it fails we take down the service with it.
		task_manager.spawn_essential_handle().spawn_blocking(
			"grandpa-voter",
			None,
			sc_consensus_grandpa::run_grandpa_voter(grandpa_config)?,
		);
	}

	if enable_offchain_worker {
		task_manager.spawn_handle().spawn(
			"offchain-workers-runner",
			"offchain-work",
			sc_offchain::OffchainWorkers::new(sc_offchain::OffchainWorkerOptions {
				runtime_api_provider: client.clone(),
				keystore: Some(keystore_container.keystore()),
				offchain_db: backend.offchain_storage(),
				transaction_pool: Some(OffchainTransactionPoolFactory::new(
					transaction_pool.clone(),
				)),
				network_provider: network.clone(),
				is_validator: role.is_authority(),
				enable_http_requests: true,
				custom_extensions: move |_| vec![],
			})
			.run(client.clone(), task_manager.spawn_handle())
			.boxed(),
		);
	}

	network_starter.start_network();

	Ok(NewFullBase {
		task_manager,
		client,
		network,
		sync: sync_service,
		transaction_pool,
		rpc_handlers,
	})
}

/// Builds a new service for a full client.
pub fn new_full(config: Configuration, cli: Cli) -> Result<TaskManager, ServiceError> {
	let database_path = config.database.path().map(Path::to_path_buf);
	let storage_param = cli.storage_monitor.clone();
	let kate_rpc_deps = kate_rpc::Deps {
		max_cells_size: cli.kate_max_cells_size,
		rpc_enabled: cli.kate_rpc_enabled,
		rpc_metrics_enabled: cli.kate_rpc_metrics_enabled,
	};
	let task_manager = new_full_base(
		config,
		cli.no_hardware_benchmarks,
		|_, _| (),
		cli.unsafe_da_sync,
		kate_rpc_deps,
		cli.grandpa_justification_period,
	)
	.map(|NewFullBase { task_manager, .. }| task_manager)?;

	if let Some(database_path) = database_path {
		sc_storage_monitor::StorageMonitorService::try_spawn(
			storage_param,
			database_path,
			&task_manager.spawn_essential_handle(),
		)
		.map_err(|e| ServiceError::Application(e.into()))?;
	}

	Ok(task_manager)
}

fn extend_metrics(prometheus: &Registry) -> Result<(), PrometheusError> {
	use avail_base::metrics::{AvailMetrics, AVAIL_METRICS};

	AVAIL_METRICS.get_or_try_init(|| AvailMetrics::new(prometheus))?;
	Ok(())
}

fn filter_intervals(intervals: Vec<BlockIntervalFromNode>) -> Vec<BlockIntervalFromNode> {
	// We are working on a 7.5 second telemetry interval basis.
	// If there are more than 4 blocks worth of events then the node is still syncing and we
	// don't want to broadcast sync related data.
	if intervals.len() > 4 {
		return vec![];
	}

	intervals
}

/*
#[cfg(test)]
mod tests {
	use crate::service::{new_full_base, NewFullBase};
	use codec::Encode;
	use da_runtime::{
		currency::CENTS, Address, BalancesCall, Block, Call, DigestItem, Signature,
		UncheckedExtrinsic, SLOT_DURATION,
	};
	use sc_client_api::BlockBackend;
	use sc_consensus::{BlockImport, BlockImportParams, ForkChoiceStrategy};
	use sc_consensus_babe::{BabeIntermediate, CompatibleDigestItem, INTERMEDIATE_KEY};
	use sc_consensus_epochs::descendent_query;
	use sc_keystore::LocalKeystore;
	use sc_transaction_pool_api::{ChainEvent, MaintainedTransactionPool};
	use sp_consensus::{BlockOrigin, Environment, Proposer};
	use sp_core::{crypto::Pair as CryptoPair, Public};
	use sp_inherents::InherentDataProvider;
	use sp_keyring::AccountKeyring;
	use sp_keystore::{Keystore, KeystorePtr};
	use sp_runtime::{
		generic::{BlockId, Digest, Era, SignedPayload},
		key_types::BABE,
		traits::{Block as BlockT, Header as HeaderT, IdentifyAccount, Verify},
		RuntimeAppPublic,
	};
	use sp_timestamp;

	use crate::service::{new_full_base, NewFullBase};

	type AccountPublic = <Signature as Verify>::Signer;

	#[test]
	// It is "ignored", but the node-cli ignored tests are running on the CI.
	// This can be run locally with `cargo test --release -p node-cli test_sync -- --ignored`.
	#[ignore]
	fn test_sync() {
		sp_tracing::try_init_simple();

		let keystore_path = tempfile::tempdir().expect("Creates keystore path");
		let keystore: KeystorePtr =
			Arc::new(LocalKeystore::open(keystore_path.path(), None).expect("Creates keystore"));
		let alice: sp_consensus_babe::AuthorityId =
			Keystore::sr25519_generate_new(&*keystore, BABE, Some("//Alice"))
				.expect("Creates authority pair")
				.into();

		let chain_spec = crate::chain_spec::tests::integration_test_config_with_single_authority();

		// For the block factory
		let mut slot = 1u64;

		// For the extrinsics factory
		let bob = Arc::new(AccountKeyring::Bob.pair());
		let charlie = Arc::new(AccountKeyring::Charlie.pair());
		let mut index = 0;

		sc_service_test::sync(
			chain_spec,
			|config| {
				let mut setup_handles = None;
				let NewFullBase {
					task_manager,
					client,
					network,
					transaction_pool,
					..
				} = new_full_base(
					config,
					|block_import: &sc_consensus_babe::BabeBlockImport<Block, _, _>,
					 babe_link: &sc_consensus_babe::BabeLink<Block>| {
						setup_handles = Some((block_import.clone(), babe_link.clone()));
					},
					false,
				)?;

				let node = sc_service_test::TestNetComponents::new(
					task_manager,
					client,
					network,
					transaction_pool,
				);
				Ok((node, setup_handles.unwrap()))
			},
			|service, &mut (ref mut block_import, ref babe_link)| {
				let parent_id = BlockId::number(service.client().chain_info().best_number);
				let parent_header = service.client().header(&parent_id).unwrap().unwrap();
				let parent_hash = parent_header.hash();
				let parent_number = *parent_header.number();

				futures::executor::block_on(service.transaction_pool().maintain(
					ChainEvent::NewBestBlock {
						hash: parent_header.hash(),
						tree_route: None,
					},
				));

				let mut proposer_factory = sc_basic_authorship::ProposerFactory::new(
					service.spawn_handle(),
					service.client(),
					service.transaction_pool(),
					None,
					None,
				);

				let mut digest = Digest::default();

				// even though there's only one authority some slots might be empty,
				// so we must keep trying the next slots until we can claim one.
				let (babe_pre_digest, epoch_descriptor) = loop {
					let epoch_descriptor = babe_link
						.epoch_changes()
						.shared_data()
						.epoch_descriptor_for_child_of(
							descendent_query(&*service.client()),
							&parent_hash,
							parent_number,
							slot.into(),
						)
						.unwrap()
						.unwrap();

					let epoch = babe_link
						.epoch_changes()
						.shared_data()
						.epoch_data(&epoch_descriptor, |slot| {
							sc_consensus_babe::Epoch::genesis(&babe_link.config(), slot)
						})
						.unwrap();

					if let Some(babe_pre_digest) =
						sc_consensus_babe::authorship::claim_slot(slot.into(), &epoch, &keystore)
							.map(|(digest, _)| digest)
					{
						break (babe_pre_digest, epoch_descriptor);
					}

					slot += 1;
				};

				let inherent_data = (
					sp_timestamp::InherentDataProvider::new(
						std::time::Duration::from_millis(SLOT_DURATION * slot).into(),
					),
					sp_consensus_babe::inherents::InherentDataProvider::new(slot.into()),
				)
					.create_inherent_data()
					.expect("Creates inherent data");

				digest.push(<DigestItem as CompatibleDigestItem>::babe_pre_digest(
					babe_pre_digest,
				));

				let new_block = futures::executor::block_on(async move {
					let proposer = proposer_factory.init(&parent_header).await;
					proposer
						.unwrap()
						.propose(
							inherent_data,
							digest,
							std::time::Duration::from_secs(1),
							None,
						)
						.await
				})
				.expect("Error making test block")
				.block;

				let (new_header, new_body) = new_block.deconstruct();
				let pre_hash = new_header.hash();
				// sign the pre-sealed hash of the block and then
				// add it to a digest item.
				let to_sign = pre_hash.encode();
				let signature = Keystore::sign_with(
					&*keystore,
					sp_consensus_babe::AuthorityId::ID,
					&alice.to_public_crypto_pair(),
					&to_sign,
				)
				.unwrap()
				.unwrap()
				.try_into()
				.unwrap();
				let item = <DigestItem as CompatibleDigestItem>::babe_seal(signature);
				slot += 1;

				let mut params = BlockImportParams::new(BlockOrigin::File, new_header);
				params.post_digests.push(item);
				params.body = Some(new_body);
				params.intermediates.insert(
					Cow::from(INTERMEDIATE_KEY),
					Box::new(BabeIntermediate::<Block> { epoch_descriptor }) as Box<_>,
				);
				params.fork_choice = Some(ForkChoiceStrategy::LongestChain);

				futures::executor::block_on(block_import.import_block(params, Default::default()))
					.expect("error importing test block");
			},
			|service, _| {
				let amount = 5 * CENTS;
				let to: Address = AccountPublic::from(bob.public()).into_account().into();
				let from: Address = AccountPublic::from(charlie.public()).into_account().into();
				let genesis_hash = service.client().block_hash(0).unwrap().unwrap();
				let best_block_id = BlockId::number(service.client().chain_info().best_number);
				let (spec_version, transaction_version) = {
					let version = service.client().runtime_version_at(&best_block_id).unwrap();
					(version.spec_version, version.transaction_version)
				};
				let signer = charlie.clone();

				let function = Call::Balances(BalancesCall::transfer {
					dest: to.into(),
					value: amount,
				});

				let check_spec_version = frame_system::CheckSpecVersion::new();
				let check_tx_version = frame_system::CheckTxVersion::new();
				let check_genesis = frame_system::CheckGenesis::new();
				let check_era = frame_system::CheckEra::from(Era::Immortal);
				let check_nonce = frame_system::CheckNonce::from(index);
				let check_weight = frame_system::CheckWeight::new();
				let tx_payment = pallet_asset_tx_payment::ChargeAssetTxPayment::from(0, None);
				let extra = (
					check_spec_version,
					check_tx_version,
					check_genesis,
					check_era,
					check_nonce,
					check_weight,
					tx_payment,
				);
				let raw_payload = SignedPayload::from_raw(
					function,
					extra,
					(
						spec_version,
						transaction_version,
						genesis_hash,
						genesis_hash,
						(),
						(),
						(),
					),
				);
				let signature = raw_payload.using_encoded(|payload| signer.sign(payload));
				let (function, extra, _) = raw_payload.deconstruct();
				index += 1;
				UncheckedExtrinsic::new_signed(function, from.into(), signature.into(), extra)
					.into()
			},
		);
	}

	#[test]
	#[ignore]
	fn test_consensus() {
		sp_tracing::try_init_simple();

		sc_service_test::consensus(
			crate::chain_spec::tests::integration_test_config_with_two_authorities(),
			|config| {
				let NewFullBase {
					task_manager,
					client,
					network,
					transaction_pool,
					..
				} = new_full_base(config, |_, _| (), false)?;
				Ok(sc_service_test::TestNetComponents::new(
					task_manager,
					client,
					network,
					transaction_pool,
				))
			},
			vec!["//Alice".into(), "//Bob".into()],
		)
	}
}
*/<|MERGE_RESOLUTION|>--- conflicted
+++ resolved
@@ -47,37 +47,6 @@
 
 pub const LOG_TARGET: &str = "avail::node::service";
 
-<<<<<<< HEAD
-/// The minimum period of blocks on which justifications will be
-/// imported and generated.
-const GRANDPA_JUSTIFICATION_PERIOD: u32 = 512;
-
-=======
-// Declare an instance of the native executor named `ExecutorDispatch`. Include the wasm binary as
-// the equivalent wasm code.
-pub struct ExecutorDispatch;
-
-impl sc_executor::NativeExecutionDispatch for ExecutorDispatch {
-	type ExtendHostFunctions = (
-		frame_benchmarking::benchmarking::HostFunctions,
-		frame_system::native::hosted_header_builder::hosted_header_builder::HostFunctions,
-		avail_base::mem_tmp_storage::hosted_mem_tmp_storage::HostFunctions,
-		da_runtime::kate::native::hosted_kate::HostFunctions,
-	);
-
-	fn dispatch(method: &str, data: &[u8]) -> Option<Vec<u8>> {
-		da_runtime::apis::api::dispatch(method, data)
-	}
-
-	fn native_version() -> sc_executor::NativeVersion {
-		da_runtime::native_version()
-	}
-}
-
-/// The full client type definition.
-pub type FullClient =
-	sc_service::TFullClient<Block, RuntimeApi, NativeElseWasmExecutor<ExecutorDispatch>>;
->>>>>>> 21a27bd1
 pub type FullBackend = sc_service::TFullBackend<Block>;
 type FullSelectChain = sc_consensus::LongestChain<FullBackend, Block>;
 type FullGrandpaBlockImport =
@@ -175,11 +144,8 @@
 	config: &Configuration,
 	unsafe_da_sync: bool,
 	kate_rpc_deps: kate_rpc::Deps,
-<<<<<<< HEAD
+	grandpa_justification_period: u32,
 	blob_rpc_deps: blob::types::Deps<Block>,
-=======
-	grandpa_justification_period: u32,
->>>>>>> 21a27bd1
 ) -> Result<
 	sc_service::PartialComponents<
 		FullClient,
@@ -414,16 +380,13 @@
 		&config,
 		unsafe_da_sync,
 		kate_rpc_deps,
-<<<<<<< HEAD
+		grandpa_justification_period,
 		Deps {
 			blob_handle: blob_handle.clone(),
 			shard_store,
 			keystore: None,
 			role: config.role.clone(),
 		},
-=======
-		grandpa_justification_period,
->>>>>>> 21a27bd1
 	)?;
 
 	let shared_voter_state = rpc_setup;
