// This file is part of Substrate.

// Copyright (C) 2018-2022 Parity Technologies (UK) Ltd.
// SPDX-License-Identifier: GPL-3.0-or-later WITH Classpath-exception-2.0

// This program is free software: you can redistribute it and/or modify
// it under the terms of the GNU General Public License as published by
// the Free Software Foundation, either version 3 of the License, or
// (at your option) any later version.

// This program is distributed in the hope that it will be useful,
// but WITHOUT ANY WARRANTY; without even the implied warranty of
// MERCHANTABILITY or FITNESS FOR A PARTICULAR PURPOSE. See the
// GNU General Public License for more details.

// You should have received a copy of the GNU General Public License
// along with this program. If not, see <https://www.gnu.org/licenses/>.

//! Service and ServiceFactory implementation. Specialized wrapper over substrate service.
#![allow(dead_code)]

use crate::{cli::Cli, rpc as node_rpc};
use avail_core::AppId;
use da_runtime::{apis::RuntimeApi, NodeBlock as Block, Runtime};
use da_sampling::{DaSamplesDownloader, DaSamplesRequestHandler, VerificationTracker};

use codec::Encode;
use frame_system_rpc_runtime_api::AccountNonceApi;
use futures::prelude::*;
use pallet_transaction_payment::ChargeTransactionPayment;
use sc_client_api::{Backend, BlockBackend, BlockchainEvents};
use sc_consensus_babe::{self, SlotProportion};
pub use sc_executor::NativeElseWasmExecutor;
use sc_network::config::{Role, SyncMode};
use sc_network::{Event, NetworkEventStream, NetworkService};
use sc_network_sync::SyncingService;
use sc_service::{
	error::Error as ServiceError, Configuration, RpcHandlers, TaskManager, WarpSyncParams,
};
use sc_telemetry::custom_telemetry::external::BlockIntervalFromNode;
use sc_telemetry::{custom_telemetry::CustomTelemetryWorker, Telemetry, TelemetryWorker};
use sc_transaction_pool_api::OffchainTransactionPoolFactory;
use sp_api::ProvideRuntimeApi;
use sp_core::crypto::Pair;
use sp_runtime::{generic::Era, traits::Block as BlockT, SaturatedConversion};
use std::{path::Path, sync::Arc};
use substrate_prometheus_endpoint::{PrometheusError, Registry};

pub const LOG_TARGET: &str = "avail::node::service";

// Declare an instance of the native executor named `ExecutorDispatch`. Include the wasm binary as
// the equivalent wasm code.
pub struct ExecutorDispatch;

impl sc_executor::NativeExecutionDispatch for ExecutorDispatch {
	type ExtendHostFunctions = (
		frame_benchmarking::benchmarking::HostFunctions,
		frame_system::native::hosted_header_builder::hosted_header_builder::HostFunctions,
		avail_base::mem_tmp_storage::hosted_mem_tmp_storage::HostFunctions,
		da_runtime::kate::native::hosted_kate::HostFunctions,
		da_control::extensions::native::hosted_commitment_builder::HostFunctions,
	);

	fn dispatch(method: &str, data: &[u8]) -> Option<Vec<u8>> {
		da_runtime::apis::api::dispatch(method, data)
	}

	fn native_version() -> sc_executor::NativeVersion {
		da_runtime::native_version()
	}
}

/// The full client type definition.
pub type FullClient =
	sc_service::TFullClient<Block, RuntimeApi, NativeElseWasmExecutor<ExecutorDispatch>>;
pub type FullBackend = sc_service::TFullBackend<Block>;
type FullSelectChain = sc_consensus::LongestChain<FullBackend, Block>;
type FullGrandpaBlockImport =
	sc_consensus_grandpa::GrandpaBlockImport<FullBackend, Block, FullClient, FullSelectChain>;

/// The transaction pool type definition.
pub type TransactionPool = sc_transaction_pool::FullPool<Block, FullClient>;

pub type BlockImport = crate::da_block_import::BlockImport<
	Block,
	FullClient,
	sc_consensus_babe::BabeBlockImport<Block, FullClient, FullGrandpaBlockImport>,
>;

/// Fetch the nonce of the given `account` from the chain state.
///
/// Note: Should only be used for tests.
pub fn fetch_nonce(client: &FullClient, account: sp_core::sr25519::Pair) -> u32 {
	let best_hash = client.chain_info().best_hash;
	client
		.runtime_api()
		.account_nonce(best_hash, account.public().into())
		.expect("Fetching account nonce works; qed")
}

/// Create a transaction using the given `call`.
///
/// The transaction will be signed by `sender`. If `nonce` is `None` it will be fetched from the
/// state of the best block.
///
/// Note: Should only be used for tests.
pub fn create_extrinsic(
	client: &FullClient,
	sender: sp_core::sr25519::Pair,
	function: impl Into<da_runtime::RuntimeCall>,
	nonce: Option<u32>,
	app_id: AppId,
) -> da_runtime::UncheckedExtrinsic {
	let function = function.into();
	let genesis_hash = client
		.block_hash(0)
		.ok()
		.flatten()
		.expect("Genesis block exists; qed");
	let best_hash = client.chain_info().best_hash;
	let best_block = client.chain_info().best_number;
	let nonce = nonce.unwrap_or_else(|| fetch_nonce(client, sender.clone()));

	let period = da_runtime::BlockHashCount::get()
		.checked_next_power_of_two()
		.map(|c| c / 2)
		.unwrap_or(2) as u64;
	let tip = 0;
	let extra = (
		frame_system::CheckNonZeroSender::<Runtime>::new(),
		frame_system::CheckSpecVersion::<Runtime>::new(),
		frame_system::CheckTxVersion::<Runtime>::new(),
		frame_system::CheckGenesis::<Runtime>::new(),
		frame_system::CheckEra::<Runtime>::from(Era::mortal(period, best_block.saturated_into())),
		frame_system::CheckNonce::<Runtime>::from(nonce),
		frame_system::CheckWeight::<Runtime>::new(),
		ChargeTransactionPayment::<Runtime>::from(tip),
		da_control::CheckAppId::<Runtime>::from(app_id),
	);

	let raw_payload = da_runtime::SignedPayload::from_raw(
		function.clone(),
		extra.clone(),
		(
			(),
			da_runtime::VERSION.spec_version,
			da_runtime::VERSION.transaction_version,
			genesis_hash,
			best_hash,
			(),
			(),
			(),
			(),
		),
	);
	let signature = raw_payload.using_encoded(|e| sender.sign(e));

	da_runtime::UncheckedExtrinsic::new_signed(
		function,
		sp_runtime::AccountId32::from(sender.public()).into(),
		da_runtime::Signature::Sr25519(signature),
		extra,
	)
}

/// Creates a new partial node.
#[allow(clippy::redundant_clone)]
#[allow(clippy::type_complexity)]
pub fn new_partial(
	config: &Configuration,
	should_skip_da: bool,
	kate_rpc_deps: kate_rpc::Deps,
	grandpa_justification_period: u32,
) -> Result<
	sc_service::PartialComponents<
		FullClient,
		FullBackend,
		FullSelectChain,
		sc_consensus::DefaultImportQueue<Block>,
		sc_transaction_pool::FullPool<Block, FullClient>,
		(
			impl Fn(
				node_rpc::DenyUnsafe,
				sc_rpc::SubscriptionTaskExecutor,
			) -> Result<jsonrpsee::RpcModule<()>, sc_service::Error>,
			(
				BlockImport,
				sc_consensus_grandpa::LinkHalf<Block, FullClient, FullSelectChain>,
				sc_consensus_babe::BabeLink<Block>,
			),
			sc_consensus_grandpa::SharedVoterState,
			Option<Telemetry>,
		),
	>,
	ServiceError,
> {
	let telemetry = config
		.telemetry_endpoints
		.clone()
		.filter(|x| !x.is_empty())
		.map(|endpoints| -> Result<_, sc_telemetry::Error> {
			let worker = TelemetryWorker::new(16)?;
			let telemetry = worker.handle().new_telemetry(endpoints);
			Ok((worker, telemetry))
		})
		.transpose()?;

	let executor = sc_service::new_native_or_wasm_executor(config);

	let (client, backend, keystore_container, task_manager) =
		sc_service::new_full_parts::<Block, RuntimeApi, _>(
			config,
			telemetry.as_ref().map(|(_, telemetry)| telemetry.handle()),
			executor,
		)?;
	let client = Arc::new(client);

	let telemetry = telemetry.map(|(worker, telemetry)| {
		task_manager
			.spawn_handle()
			.spawn("telemetry", None, worker.run());
		telemetry
	});

	let telemetry_handle = telemetry.as_ref().map(|t| t.handle());
	let custom_telemetry_worker = CustomTelemetryWorker {
		handle: telemetry_handle,
		sampling_interval_ms: 5_000u128,
		max_interval_buffer_size: 5,
		max_block_request_buffer_size: 10,
		is_authority: config.role.is_authority(),
	};
	task_manager.spawn_handle().spawn(
		"custom_telemetry",
		None,
		custom_telemetry_worker.run(Some(filter_intervals), None),
	);

	let select_chain = sc_consensus::LongestChain::new(backend.clone());

	let transaction_pool = sc_transaction_pool::BasicPool::new_full(
		config.transaction_pool.clone(),
		config.role.is_authority().into(),
		config.prometheus_registry(),
		task_manager.spawn_essential_handle(),
		client.clone(),
	);

	let (grandpa_block_import, grandpa_link) = sc_consensus_grandpa::block_import(
		client.clone(),
		grandpa_justification_period,
		&(client.clone() as Arc<_>),
		select_chain.clone(),
		telemetry.as_ref().map(|x| x.handle()),
	)?;
	let justification_import = grandpa_block_import.clone();

	let (block_import, babe_link) = sc_consensus_babe::block_import(
		sc_consensus_babe::configuration(&*client)?,
		grandpa_block_import,
		client.clone(),
	)?;

	let da_block_import = BlockImport::new(client.clone(), block_import, should_skip_da);

	let slot_duration = babe_link.config().slot_duration();
	let (import_queue, babe_worker_handle) =
		sc_consensus_babe::import_queue(sc_consensus_babe::ImportQueueParams {
			link: babe_link.clone(),
			block_import: da_block_import.clone(),
			justification_import: Some(Box::new(justification_import)),
			client: client.clone(),
			select_chain: select_chain.clone(),
			create_inherent_data_providers: move |_, ()| async move {
				let timestamp = sp_timestamp::InherentDataProvider::from_system_time();

				let slot =
				sp_consensus_babe::inherents::InherentDataProvider::from_timestamp_and_slot_duration(
					*timestamp,
					slot_duration,
				);

				Ok((slot, timestamp))
			},
			spawner: &task_manager.spawn_essential_handle(),
			registry: config.prometheus_registry(),
			telemetry: telemetry.as_ref().map(|x| x.handle()),
			offchain_tx_pool_factory: OffchainTransactionPoolFactory::new(transaction_pool.clone()),
		})?;

	let import_setup = (da_block_import, grandpa_link, babe_link);

	let (rpc_extensions_builder, rpc_setup) = {
		let (_, grandpa_link, _) = &import_setup;

		let justification_stream = grandpa_link.justification_stream();
		let shared_authority_set = grandpa_link.shared_authority_set().clone();
		let shared_voter_state = sc_consensus_grandpa::SharedVoterState::empty();
		let shared_voter_state2 = shared_voter_state.clone();

		let finality_proof_provider = sc_consensus_grandpa::FinalityProofProvider::new_for_service(
			backend.clone(),
			Some(shared_authority_set.clone()),
		);

		let client = client.clone();
		let pool = transaction_pool.clone();
		let select_chain = select_chain.clone();
		let keystore = keystore_container.keystore();
		let chain_spec = config.chain_spec.cloned_box();

		let rpc_backend = backend.clone();
		let rpc_extensions_builder = move |deny_unsafe, subscription_executor| {
			let deps = node_rpc::FullDeps {
				client: client.clone(),
				pool: pool.clone(),
				select_chain: select_chain.clone(),
				chain_spec: chain_spec.cloned_box(),
				deny_unsafe,
				babe: node_rpc::BabeDeps {
					keystore: keystore.clone(),
					babe_worker_handle: babe_worker_handle.clone(),
				},
				grandpa: node_rpc::GrandpaDeps {
					shared_voter_state: shared_voter_state.clone(),
					shared_authority_set: shared_authority_set.clone(),
					justification_stream: justification_stream.clone(),
					subscription_executor,
					finality_provider: finality_proof_provider.clone(),
				},
				kate_rpc_deps: kate_rpc_deps.clone(),
			};

			node_rpc::create_full(deps, rpc_backend.clone()).map_err(Into::into)
		};

		(rpc_extensions_builder, shared_voter_state2)
	};

	Ok(sc_service::PartialComponents {
		client,
		backend,
		task_manager,
		keystore_container,
		select_chain,
		import_queue,
		transaction_pool,
		other: (rpc_extensions_builder, import_setup, rpc_setup, telemetry),
	})
}

/// Result of [`new_full_base`].
pub struct NewFullBase {
	/// The task manager of the node.
	pub task_manager: TaskManager,
	/// The client instance of the node.
	pub client: Arc<FullClient>,
	/// The networking service of the node.
	pub network: Arc<NetworkService<Block, <Block as BlockT>::Hash>>,
	/// The syncing service of the node.
	pub sync: Arc<SyncingService<Block>>,
	/// The transaction pool of the node.
	pub transaction_pool: Arc<TransactionPool>,
	/// The rpc handlers of the node.
	pub rpc_handlers: RpcHandlers,
}

/// Creates a full service from the configuration.
#[allow(clippy::too_many_arguments)]
pub fn new_full_base(
	config: Configuration,
	disable_hardware_benchmarks: bool,
	with_startup_data: impl FnOnce(&BlockImport, &sc_consensus_babe::BabeLink<Block>),
	kate_rpc_deps: kate_rpc::Deps,
	grandpa_justification_period: u32,
) -> Result<NewFullBase, ServiceError> {
	let hwbench = if !disable_hardware_benchmarks {
		config.database.path().map(|database_path| {
			let _ = std::fs::create_dir_all(database_path);
			sc_sysinfo::gather_hwbench(Some(database_path))
		})
	} else {
		None
	};

	let role = config.role.clone();
	let should_skip_da = match (&role, config.network.sync_mode) {
		(Role::Supernode, _) => false,                    // Always validate DA
		(Role::Authority, SyncMode::FullWithDa) => false, // Validate DA
		_ => true,                                        // Skip DA check in all other cases
	};

	let sc_service::PartialComponents {
		client,
		backend,
		mut task_manager,
		import_queue,
		keystore_container,
		select_chain,
		transaction_pool,
<<<<<<< HEAD
		other: (rpc_builder, import_setup, rpc_setup, mut telemetry, tx_state_deps),
	} = new_partial(&config, should_skip_da, kate_rpc_deps, tx_state_cli_deps)?;
=======
		other: (rpc_builder, import_setup, rpc_setup, mut telemetry),
	} = new_partial(
		&config,
		unsafe_da_sync,
		kate_rpc_deps,
		grandpa_justification_period,
	)?;
>>>>>>> 5b22f419

	let shared_voter_state = rpc_setup;
	let auth_disc_publish_non_global_ips = config.network.allow_non_globals_in_dht;
	let mut net_config = sc_network::config::FullNetworkConfiguration::new(&config.network);
	let genesis_hash = &client
		.block_hash(0)
		.ok()
		.flatten()
		.expect("Genesis block exists; qed");
	let grandpa_protocol_name =
		sc_consensus_grandpa::protocol_standard_name(genesis_hash, &config.chain_spec);
	let (grandpa_protocol_config, grandpa_notification_service) =
		sc_consensus_grandpa::grandpa_peers_set_config(grandpa_protocol_name.clone());
	net_config.add_notification_protocol(grandpa_protocol_config);
	let warp_sync = Arc::new(sc_consensus_grandpa::warp_proof::NetworkProvider::new(
		backend.clone(),
		import_setup.1.shared_authority_set().clone(),
		Vec::default(),
	));

	let (sampling_handler, da_sampling_config) = DaSamplesRequestHandler::<Block, FullClient>::new(
		client.clone(),
		genesis_hash,
		&config.chain_spec,
	);
	let da_sampling_protocol_name = da_sampling_config.name.clone();
	net_config.add_request_response_protocol(da_sampling_config);
	if role.is_supernode() {
		task_manager.spawn_handle().spawn(
			"da-sample-handler",
			Some("networking"),
			sampling_handler.run(),
		);
	}
	let (network, system_rpc_tx, tx_handler_controller, network_starter, sync_service) =
		sc_service::build_network(sc_service::BuildNetworkParams {
			config: &config,
			net_config,
			client: client.clone(),
			transaction_pool: transaction_pool.clone(),
			spawn_handle: task_manager.spawn_handle(),
			import_queue,
			block_announce_validator_builder: None,
			warp_sync_params: Some(WarpSyncParams::WithProvider(warp_sync)),
			block_relay: None,
			keystore: keystore_container.keystore(),
		})?;

	// Validators which are downloading light blocks need to verify DA samples as they're not verifying DA extension on import
	let grandpa_voting_rules = if role.is_authority() && should_skip_da {
		let tracker = Arc::new(VerificationTracker::new());
		let sample_downloader = DaSamplesDownloader::new(
			da_sampling_protocol_name,
			client.clone(),
			network.clone(),
			tracker.clone(),
		);
		let da_voting_rule =
			da_sampling::da_voting_rule::DaVerificationVotingRule::<Block>::new(tracker.clone());
		task_manager.spawn_handle().spawn(
			"da-sample-downloader",
			Some("networking"),
			sample_downloader.run(client.import_notification_stream().boxed()),
		);

		sc_consensus_grandpa::VotingRulesBuilder::new()
			.add(da_voting_rule)
			.add(sc_consensus_grandpa::BeforeBestBlockBy(1u32))
			.build()
	} else {
		sc_consensus_grandpa::VotingRulesBuilder::new()
			.add(sc_consensus_grandpa::BeforeBestBlockBy(1u32))
			.build()
	};
	let force_authoring = config.force_authoring;
	let backoff_authoring_blocks =
		Some(sc_consensus_slots::BackoffAuthoringOnFinalizedHeadLagging::default());
	let name = config.network.node_name.clone();
	let enable_grandpa = !config.disable_grandpa;
	let prometheus_registry = config.prometheus_registry().cloned();
	let enable_offchain_worker = config.offchain_worker.enabled;
	if let Some(reg) = prometheus_registry.as_ref() {
		extend_metrics(reg)?;
	}

	let rpc_handlers = sc_service::spawn_tasks(sc_service::SpawnTasksParams {
		config,
		backend: backend.clone(),
		client: client.clone(),
		keystore: keystore_container.keystore(),
		network: network.clone(),
		rpc_builder: Box::new(rpc_builder),
		transaction_pool: transaction_pool.clone(),
		task_manager: &mut task_manager,
		system_rpc_tx,
		tx_handler_controller,
		sync_service: sync_service.clone(),
		telemetry: telemetry.as_mut(),
	})?;

	if let Some(hwbench) = hwbench {
		sc_sysinfo::print_hwbench(&hwbench);

		if let Some(ref mut telemetry) = telemetry {
			let telemetry_handle = telemetry.handle();
			task_manager.spawn_handle().spawn(
				"telemetry_hwbench",
				None,
				sc_sysinfo::initialize_hwbench_telemetry(telemetry_handle, hwbench),
			);
		}
	}

	let (block_import, grandpa_link, babe_link) = import_setup;

	(with_startup_data)(&block_import, &babe_link);

	if let sc_service::config::Role::Authority { .. } = &role {
		let proposer = sc_basic_authorship::ProposerFactory::new(
			task_manager.spawn_handle(),
			client.clone(),
			transaction_pool.clone(),
			prometheus_registry.as_ref(),
			telemetry.as_ref().map(|x| x.handle()),
		);

		let client_clone = client.clone();
		let slot_duration = babe_link.config().slot_duration();
		let babe_config = sc_consensus_babe::BabeParams {
			keystore: keystore_container.keystore(),
			client: client.clone(),
			select_chain,
			env: proposer,
			block_import,
			sync_oracle: sync_service.clone(),
			justification_sync_link: sync_service.clone(),
			create_inherent_data_providers: move |parent, ()| {
				let client_clone = client_clone.clone();
				async move {
					let timestamp = sp_timestamp::InherentDataProvider::from_system_time();

					let slot =
						sp_consensus_babe::inherents::InherentDataProvider::from_timestamp_and_slot_duration(
							*timestamp,
							slot_duration,
						);

					let storage_proof =
						sp_transaction_storage_proof::registration::new_data_provider(
							&*client_clone,
							&parent,
						)?;

					Ok((slot, timestamp, storage_proof))
				}
			},
			force_authoring,
			backoff_authoring_blocks,
			babe_link,
			block_proposal_slot_portion: SlotProportion::new(0.66),
			max_block_proposal_slot_portion: None,
			telemetry: telemetry.as_ref().map(|x| x.handle()),
		};

		let babe = sc_consensus_babe::start_babe(babe_config)?;
		task_manager.spawn_essential_handle().spawn_blocking(
			"babe-proposer",
			Some("block-authoring"),
			babe,
		);
	}

	// Spawn authority discovery module.
	if role.is_authority() {
		let authority_discovery_role =
			sc_authority_discovery::Role::PublishAndDiscover(keystore_container.keystore());
		let dht_event_stream =
			network
				.event_stream("authority-discovery")
				.filter_map(|e| async move {
					match e {
						Event::Dht(e) => Some(e),
						_ => None,
					}
				});
		let (authority_discovery_worker, _service) =
			sc_authority_discovery::new_worker_and_service_with_config(
				sc_authority_discovery::WorkerConfig {
					publish_non_global_ips: auth_disc_publish_non_global_ips,
					..Default::default()
				},
				client.clone(),
				network.clone(),
				Box::pin(dht_event_stream),
				authority_discovery_role,
				prometheus_registry.clone(),
			);

		task_manager.spawn_handle().spawn(
			"authority-discovery-worker",
			Some("networking"),
			authority_discovery_worker.run(),
		);
	}

	// if the node isn't actively participating in consensus then it doesn't
	// need a keystore, regardless of which protocol we use below.
	let keystore = if role.is_authority() {
		Some(keystore_container.keystore())
	} else {
		None
	};

	let grandpa_config = sc_consensus_grandpa::Config {
		// Considering our block_time of 20 seconds, we may consider increasing this to 2 seconds without introducing delay in finality.
		gossip_duration: std::time::Duration::from_millis(1000),
		justification_generation_period: grandpa_justification_period,
		name: Some(name),
		observer_enabled: false,
		keystore,
		local_role: role.clone(),
		telemetry: telemetry.as_ref().map(|x| x.handle()),
		protocol_name: grandpa_protocol_name,
	};

	if enable_grandpa {
		// start the full GRANDPA voter
		// NOTE: non-authorities could run the GRANDPA observer protocol, but at
		// this point the full voter should provide better guarantees of block
		// and vote data availability than the observer. The observer has not
		// been tested extensively yet and having most nodes in a network run it
		// could lead to finality stalls.
		let grandpa_config = sc_consensus_grandpa::GrandpaParams {
			config: grandpa_config,
			link: grandpa_link,
			network: network.clone(),
			notification_service: grandpa_notification_service,
			sync: Arc::new(sync_service.clone()),
			telemetry: telemetry.as_ref().map(|x| x.handle()),
			voting_rule: grandpa_voting_rules,
			prometheus_registry,
			shared_voter_state,
			offchain_tx_pool_factory: OffchainTransactionPoolFactory::new(transaction_pool.clone()),
		};

		// the GRANDPA voter task is considered infallible, i.e.
		// if it fails we take down the service with it.
		task_manager.spawn_essential_handle().spawn_blocking(
			"grandpa-voter",
			None,
			sc_consensus_grandpa::run_grandpa_voter(grandpa_config)?,
		);
	}

	if enable_offchain_worker {
		task_manager.spawn_handle().spawn(
			"offchain-workers-runner",
			"offchain-work",
			sc_offchain::OffchainWorkers::new(sc_offchain::OffchainWorkerOptions {
				runtime_api_provider: client.clone(),
				keystore: Some(keystore_container.keystore()),
				offchain_db: backend.offchain_storage(),
				transaction_pool: Some(OffchainTransactionPoolFactory::new(
					transaction_pool.clone(),
				)),
				network_provider: network.clone(),
				is_validator: role.is_authority(),
				enable_http_requests: true,
				custom_extensions: move |_| vec![],
			})
			.run(client.clone(), task_manager.spawn_handle())
			.boxed(),
		);
	}

	network_starter.start_network();

	Ok(NewFullBase {
		task_manager,
		client,
		network,
		sync: sync_service,
		transaction_pool,
		rpc_handlers,
	})
}

/// Builds a new service for a full client.
pub fn new_full(config: Configuration, cli: Cli) -> Result<TaskManager, ServiceError> {
	let database_path = config.database.path().map(Path::to_path_buf);
	let storage_param = cli.storage_monitor.clone();
	let kate_rpc_deps = kate_rpc::Deps {
		max_cells_size: cli.kate_max_cells_size,
		rpc_enabled: cli.kate_rpc_enabled,
		rpc_metrics_enabled: cli.kate_rpc_metrics_enabled,
	};
	let task_manager = new_full_base(
		config,
		cli.no_hardware_benchmarks,
		|_, _| (),
		kate_rpc_deps,
		cli.grandpa_justification_period,
	)
	.map(|NewFullBase { task_manager, .. }| task_manager)?;

	if let Some(database_path) = database_path {
		sc_storage_monitor::StorageMonitorService::try_spawn(
			storage_param,
			database_path,
			&task_manager.spawn_essential_handle(),
		)
		.map_err(|e| ServiceError::Application(e.into()))?;
	}

	Ok(task_manager)
}

fn extend_metrics(prometheus: &Registry) -> Result<(), PrometheusError> {
	use avail_base::metrics::{AvailMetrics, AVAIL_METRICS};

	AVAIL_METRICS.get_or_try_init(|| AvailMetrics::new(prometheus))?;
	Ok(())
}

fn filter_intervals(intervals: Vec<BlockIntervalFromNode>) -> Vec<BlockIntervalFromNode> {
	// We are working on a 7.5 second telemetry interval basis.
	// If there are more than 4 blocks worth of events then the node is still syncing and we
	// don't want to broadcast sync related data.
	if intervals.len() > 4 {
		return vec![];
	}

	intervals
}

/*
#[cfg(test)]
mod tests {
	use crate::service::{new_full_base, NewFullBase};
	use codec::Encode;
	use da_runtime::{
		currency::CENTS, Address, BalancesCall, Block, Call, DigestItem, Signature,
		UncheckedExtrinsic, SLOT_DURATION,
	};
	use sc_client_api::BlockBackend;
	use sc_consensus::{BlockImport, BlockImportParams, ForkChoiceStrategy};
	use sc_consensus_babe::{BabeIntermediate, CompatibleDigestItem, INTERMEDIATE_KEY};
	use sc_consensus_epochs::descendent_query;
	use sc_keystore::LocalKeystore;
	use sc_transaction_pool_api::{ChainEvent, MaintainedTransactionPool};
	use sp_consensus::{BlockOrigin, Environment, Proposer};
	use sp_core::{crypto::Pair as CryptoPair, Public};
	use sp_inherents::InherentDataProvider;
	use sp_keyring::AccountKeyring;
	use sp_keystore::{Keystore, KeystorePtr};
	use sp_runtime::{
		generic::{BlockId, Digest, Era, SignedPayload},
		key_types::BABE,
		traits::{Block as BlockT, Header as HeaderT, IdentifyAccount, Verify},
		RuntimeAppPublic,
	};
	use sp_timestamp;

	use crate::service::{new_full_base, NewFullBase};

	type AccountPublic = <Signature as Verify>::Signer;

	#[test]
	// It is "ignored", but the node-cli ignored tests are running on the CI.
	// This can be run locally with `cargo test --release -p node-cli test_sync -- --ignored`.
	#[ignore]
	fn test_sync() {
		sp_tracing::try_init_simple();

		let keystore_path = tempfile::tempdir().expect("Creates keystore path");
		let keystore: KeystorePtr =
			Arc::new(LocalKeystore::open(keystore_path.path(), None).expect("Creates keystore"));
		let alice: sp_consensus_babe::AuthorityId =
			Keystore::sr25519_generate_new(&*keystore, BABE, Some("//Alice"))
				.expect("Creates authority pair")
				.into();

		let chain_spec = crate::chain_spec::tests::integration_test_config_with_single_authority();

		// For the block factory
		let mut slot = 1u64;

		// For the extrinsics factory
		let bob = Arc::new(AccountKeyring::Bob.pair());
		let charlie = Arc::new(AccountKeyring::Charlie.pair());
		let mut index = 0;

		sc_service_test::sync(
			chain_spec,
			|config| {
				let mut setup_handles = None;
				let NewFullBase {
					task_manager,
					client,
					network,
					transaction_pool,
					..
				} = new_full_base(
					config,
					|block_import: &sc_consensus_babe::BabeBlockImport<Block, _, _>,
					 babe_link: &sc_consensus_babe::BabeLink<Block>| {
						setup_handles = Some((block_import.clone(), babe_link.clone()));
					},
					false,
				)?;

				let node = sc_service_test::TestNetComponents::new(
					task_manager,
					client,
					network,
					transaction_pool,
				);
				Ok((node, setup_handles.unwrap()))
			},
			|service, &mut (ref mut block_import, ref babe_link)| {
				let parent_id = BlockId::number(service.client().chain_info().best_number);
				let parent_header = service.client().header(&parent_id).unwrap().unwrap();
				let parent_hash = parent_header.hash();
				let parent_number = *parent_header.number();

				futures::executor::block_on(service.transaction_pool().maintain(
					ChainEvent::NewBestBlock {
						hash: parent_header.hash(),
						tree_route: None,
					},
				));

				let mut proposer_factory = sc_basic_authorship::ProposerFactory::new(
					service.spawn_handle(),
					service.client(),
					service.transaction_pool(),
					None,
					None,
				);

				let mut digest = Digest::default();

				// even though there's only one authority some slots might be empty,
				// so we must keep trying the next slots until we can claim one.
				let (babe_pre_digest, epoch_descriptor) = loop {
					let epoch_descriptor = babe_link
						.epoch_changes()
						.shared_data()
						.epoch_descriptor_for_child_of(
							descendent_query(&*service.client()),
							&parent_hash,
							parent_number,
							slot.into(),
						)
						.unwrap()
						.unwrap();

					let epoch = babe_link
						.epoch_changes()
						.shared_data()
						.epoch_data(&epoch_descriptor, |slot| {
							sc_consensus_babe::Epoch::genesis(&babe_link.config(), slot)
						})
						.unwrap();

					if let Some(babe_pre_digest) =
						sc_consensus_babe::authorship::claim_slot(slot.into(), &epoch, &keystore)
							.map(|(digest, _)| digest)
					{
						break (babe_pre_digest, epoch_descriptor);
					}

					slot += 1;
				};

				let inherent_data = (
					sp_timestamp::InherentDataProvider::new(
						std::time::Duration::from_millis(SLOT_DURATION * slot).into(),
					),
					sp_consensus_babe::inherents::InherentDataProvider::new(slot.into()),
				)
					.create_inherent_data()
					.expect("Creates inherent data");

				digest.push(<DigestItem as CompatibleDigestItem>::babe_pre_digest(
					babe_pre_digest,
				));

				let new_block = futures::executor::block_on(async move {
					let proposer = proposer_factory.init(&parent_header).await;
					proposer
						.unwrap()
						.propose(
							inherent_data,
							digest,
							std::time::Duration::from_secs(1),
							None,
						)
						.await
				})
				.expect("Error making test block")
				.block;

				let (new_header, new_body) = new_block.deconstruct();
				let pre_hash = new_header.hash();
				// sign the pre-sealed hash of the block and then
				// add it to a digest item.
				let to_sign = pre_hash.encode();
				let signature = Keystore::sign_with(
					&*keystore,
					sp_consensus_babe::AuthorityId::ID,
					&alice.to_public_crypto_pair(),
					&to_sign,
				)
				.unwrap()
				.unwrap()
				.try_into()
				.unwrap();
				let item = <DigestItem as CompatibleDigestItem>::babe_seal(signature);
				slot += 1;

				let mut params = BlockImportParams::new(BlockOrigin::File, new_header);
				params.post_digests.push(item);
				params.body = Some(new_body);
				params.intermediates.insert(
					Cow::from(INTERMEDIATE_KEY),
					Box::new(BabeIntermediate::<Block> { epoch_descriptor }) as Box<_>,
				);
				params.fork_choice = Some(ForkChoiceStrategy::LongestChain);

				futures::executor::block_on(block_import.import_block(params, Default::default()))
					.expect("error importing test block");
			},
			|service, _| {
				let amount = 5 * CENTS;
				let to: Address = AccountPublic::from(bob.public()).into_account().into();
				let from: Address = AccountPublic::from(charlie.public()).into_account().into();
				let genesis_hash = service.client().block_hash(0).unwrap().unwrap();
				let best_block_id = BlockId::number(service.client().chain_info().best_number);
				let (spec_version, transaction_version) = {
					let version = service.client().runtime_version_at(&best_block_id).unwrap();
					(version.spec_version, version.transaction_version)
				};
				let signer = charlie.clone();

				let function = Call::Balances(BalancesCall::transfer {
					dest: to.into(),
					value: amount,
				});

				let check_spec_version = frame_system::CheckSpecVersion::new();
				let check_tx_version = frame_system::CheckTxVersion::new();
				let check_genesis = frame_system::CheckGenesis::new();
				let check_era = frame_system::CheckEra::from(Era::Immortal);
				let check_nonce = frame_system::CheckNonce::from(index);
				let check_weight = frame_system::CheckWeight::new();
				let tx_payment = pallet_asset_tx_payment::ChargeAssetTxPayment::from(0, None);
				let extra = (
					check_spec_version,
					check_tx_version,
					check_genesis,
					check_era,
					check_nonce,
					check_weight,
					tx_payment,
				);
				let raw_payload = SignedPayload::from_raw(
					function,
					extra,
					(
						spec_version,
						transaction_version,
						genesis_hash,
						genesis_hash,
						(),
						(),
						(),
					),
				);
				let signature = raw_payload.using_encoded(|payload| signer.sign(payload));
				let (function, extra, _) = raw_payload.deconstruct();
				index += 1;
				UncheckedExtrinsic::new_signed(function, from.into(), signature.into(), extra)
					.into()
			},
		);
	}

	#[test]
	#[ignore]
	fn test_consensus() {
		sp_tracing::try_init_simple();

		sc_service_test::consensus(
			crate::chain_spec::tests::integration_test_config_with_two_authorities(),
			|config| {
				let NewFullBase {
					task_manager,
					client,
					network,
					transaction_pool,
					..
				} = new_full_base(config, |_, _| (), false)?;
				Ok(sc_service_test::TestNetComponents::new(
					task_manager,
					client,
					network,
					transaction_pool,
				))
			},
			vec!["//Alice".into(), "//Bob".into()],
		)
	}
}
*/<|MERGE_RESOLUTION|>--- conflicted
+++ resolved
@@ -398,18 +398,8 @@
 		keystore_container,
 		select_chain,
 		transaction_pool,
-<<<<<<< HEAD
-		other: (rpc_builder, import_setup, rpc_setup, mut telemetry, tx_state_deps),
-	} = new_partial(&config, should_skip_da, kate_rpc_deps, tx_state_cli_deps)?;
-=======
 		other: (rpc_builder, import_setup, rpc_setup, mut telemetry),
-	} = new_partial(
-		&config,
-		unsafe_da_sync,
-		kate_rpc_deps,
-		grandpa_justification_period,
-	)?;
->>>>>>> 5b22f419
+	} = new_partial(&config, should_skip_da, kate_rpc_deps, grandpa_justification_period)?;
 
 	let shared_voter_state = rpc_setup;
 	let auth_disc_publish_non_global_ips = config.network.allow_non_globals_in_dht;
