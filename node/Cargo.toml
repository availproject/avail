[package]
name = "data-avail"
version = "1.0.0"
description = "Polygon Data Avilability Node."
authors = ["Anonymous"]
homepage = "https://polygon.technology/"
edition = "2021"
license = "GNU GPLv3"
publish = false
repository = ""
build = "build.rs"

[package.metadata.docs.rs]
targets = ["x86_64-unknown-linux-gnu"]

[[bin]]
name = "data-avail"

[dependencies]
# Internals
da-primitives = { git = "https://github.com/maticnetwork/avail-core.git", tag = "kate/v0.2.0", default-features = false }
kate = { git = "https://github.com/maticnetwork/avail-core.git", tag = "kate/v0.2.0", default-features = false }
da-runtime = { path = "../runtime" }
da-control = { path = "../pallets/dactr" }
kate-rpc = { path = "../rpc/kate-rpc" }
<<<<<<< HEAD

# Nomad
updater-manager = { path = "../pallets/nomad/updater-manager" }
nomad-home = { path = "../pallets/nomad/home" }
da-bridge = { path = "../pallets/nomad/da-bridge" }
=======
>>>>>>> b7f6958e

# 3rd-party
codec = { package = "parity-scale-codec", version = "2.0.0" }
structopt = "0.3.25"
jsonrpc-core = "18.0.0"
jsonrpc-core-client = "18.0.0"
jsonrpc-derive = "18.0.0"
futures = "0.3.16"
serde = { version = "1.0.126", features = ["derive"] }
serde_json = "1.0"
lru = "0.7.2"
rand = "0.7.2"
hex-literal = "0.3.4"

# Substrate
sc-cli = { version = "0.10.0-dev", features = ["wasmtime"] }
sp-core = { version = "4.0.0-dev" }
sc-executor = { version = "0.10.0-dev", features = ["wasmtime"] }
sc-service = { version = "0.10.0-dev",  features = ["wasmtime"] }
sc-telemetry = { version = "4.0.0-dev" }
sc-keystore = { version = "4.0.0-dev" }
sp-keystore = { version = "0.10.0-dev" }
sc-transaction-pool = { version = "4.0.0-dev" }
sp-transaction-pool = { version = "4.0.0-dev" }
sp-inherents = { version = "4.0.0-dev" }
sc-transaction-pool-api = { version = "4.0.0-dev" }
sp-transaction-storage-proof = "4.0.0-dev" 
sc-consensus-aura = { version = "0.10.0-dev" }
sc-consensus-babe-rpc = { version = "0.10.0-dev" }
sp-consensus-aura = { version = "0.10.0-dev" }
sp-consensus-babe = { version = "0.10.0-dev" }
sp-consensus = { version = "0.10.0-dev" }
sc-consensus = { version = "0.10.0-dev" }
sc-finality-grandpa = { version = "0.10.0-dev" }
sc-finality-grandpa-rpc = { version = "0.10.0-dev" }
sp-finality-grandpa = { version = "4.0.0-dev" }
sc-client-api = { version = "4.0.0-dev" }
sp-runtime = { version = "4.0.0-dev" }
sp-timestamp = { version = "4.0.0-dev" }
sc-consensus-babe = { version = "0.10.0-dev" }
sc-consensus-epochs = { version = "0.10.0-dev" }
sc-consensus-slots = { version = "0.10.0-dev" }
sc-consensus-uncles = { version = "0.10.0-dev" }
sc-network = { version = "0.10.0-dev" }
sp-authorship = "4.0.0-dev" 
pallet-im-online = { version = "4.0.0-dev" }
frame-system = "4.0.0-dev"
sp-authority-discovery = "4.0.0-dev"
sc-authority-discovery = "0.10.0-dev"
sc-chain-spec = { version = "4.0.0-dev" }
pallet-asset-tx-payment = "4.0.0-dev"
pallet-transaction-payment = "4.0.0-dev"
frame-system-rpc-runtime-api = "4.0.0-dev"
frame-support = "4.0.0-dev"
pallet-mmr-rpc = "3.0.0"
sc-client-db = "0.10.0-dev"

# These dependencies are used for the node template's RPCs
sc-rpc = { version = "4.0.0-dev" }
sp-rpc = { version = "4.0.0-dev" }
sp-api = { version = "4.0.0-dev" }
sc-rpc-api = { version = "0.10.0-dev" }
sp-blockchain = { version = "4.0.0-dev" }
sp-block-builder = { version = "4.0.0-dev" }
sc-basic-authorship = { version = "0.10.0-dev" }
sc-sync-state-rpc = { version = "0.10.0-dev" }
substrate-frame-rpc-system = { version = "4.0.0-dev" }
pallet-transaction-payment-rpc = { version = "4.0.0-dev" }

# These dependencies are used for runtime benchmarking
frame-benchmarking = { version = "4.0.0-dev" }
frame-benchmarking-cli = { version = "4.0.0-dev" }

[build-dependencies]
substrate-build-script-utils = { version = "3.0.0" }

[dev-dependencies]
sp-keyring = "4.0.0-dev"
sp-tracing = "4.0.0-dev"
tempfile = "3.1.0"

[features]
default = []
runtime-benchmarks = [
	"da-runtime/runtime-benchmarks",
	"frame-system/runtime-benchmarks",
]<|MERGE_RESOLUTION|>--- conflicted
+++ resolved
@@ -18,19 +18,16 @@
 
 [dependencies]
 # Internals
-da-primitives = { git = "https://github.com/maticnetwork/avail-core.git", tag = "kate/v0.2.0", default-features = false }
-kate = { git = "https://github.com/maticnetwork/avail-core.git", tag = "kate/v0.2.0", default-features = false }
+da-primitives = { git = "https://github.com/maticnetwork/avail-core.git", tag = "kate/v0.2.1", default-features = false }
+kate = { git = "https://github.com/maticnetwork/avail-core.git", tag = "kate/v0.2.1", default-features = false }
 da-runtime = { path = "../runtime" }
 da-control = { path = "../pallets/dactr" }
 kate-rpc = { path = "../rpc/kate-rpc" }
-<<<<<<< HEAD
 
 # Nomad
 updater-manager = { path = "../pallets/nomad/updater-manager" }
 nomad-home = { path = "../pallets/nomad/home" }
 da-bridge = { path = "../pallets/nomad/da-bridge" }
-=======
->>>>>>> b7f6958e
 
 # 3rd-party
 codec = { package = "parity-scale-codec", version = "2.0.0" }
