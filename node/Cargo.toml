--- conflicted
+++ resolved
@@ -5,14 +5,11 @@
 license = "GNU GPLv3"
 publish = false
 build = "build.rs"
-<<<<<<< HEAD
 authors.workspace = true
 edition.workspace = true
 homepage.workspace = true
 repository.workspace = true
-=======
 default-run = "avail-node"
->>>>>>> 882ccbfc
 
 [package.metadata.docs.rs]
 targets = ["x86_64-unknown-linux-gnu"]
