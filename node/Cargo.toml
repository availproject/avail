[package]
name = "data-avail"
<<<<<<< HEAD
version = "1.8.5"
=======
version = "1.9.0"
>>>>>>> e976c560
description = "Avail Node"
authors = ["Anonymous"]
homepage = "https://www.availproject.org/"
edition = "2021"
license = "GNU GPLv3"
publish = false
repository = "https://github.com/availproject/avail"
build = "build.rs"

[package.metadata.docs.rs]
targets = ["x86_64-unknown-linux-gnu"]

[[bin]]
name = "data-avail"

[dependencies]
avail-base = { path = "../base" }

# Internals
<<<<<<< HEAD
avail-core = { git = "https://github.com/availproject/avail-core", branch = "ghali/polkadot-sdk-1.1", default-features = false, features = ["runtime"] }
kate = { git = "https://github.com/availproject/avail-core", branch = "ghali/polkadot-sdk-1.1", default-features = false }
=======
avail-core = { git = "https://github.com/availproject/avail-core", tag = "node-v1.9.0.0", default-features = false, features = ["runtime"] }
kate = { git = "https://github.com/availproject/avail-core", tag = "node-v1.9.0.0", default-features = false }
>>>>>>> e976c560
da-runtime = { path = "../runtime" }
da-control = { path = "../pallets/dactr" }
kate-rpc = { path = "../rpc/kate-rpc" }
# Nomad
nomad-updater-manager = { path = "../pallets/bridges/nomad/updater-manager" }
nomad-home = { path = "../pallets/bridges/nomad/home" }
nomad-da-bridge = { path = "../pallets/bridges/nomad/da-bridge" }

# 3rd-party
codec = { package = "parity-scale-codec", version = "3" }
clap = { version = "4.0.9", features = ["derive"], optional = true }
jsonrpsee = { version = "0.16.2", features = ["server"] }
futures = "0.3.21"
serde = { version = "1.0.126", features = ["derive"] }
serde_json = "1.0"
lru = "0.7.2"
log = "0.4.17"
rand = "0.8"
hex-literal = "0.3.4"
derive_more = "0.99.17"
async-trait = "0.1.60"

# Substrate
## Primitives
sc-cli = { git = "https://github.com/paritytech/polkadot-sdk.git", tag = "polkadot-v1.1.0" }
sp-io = { git = "https://github.com/paritytech/polkadot-sdk.git", tag = "polkadot-v1.1.0" }
sp-statement-store = { git = "https://github.com/paritytech/polkadot-sdk.git", tag = "polkadot-v1.1.0" }
sp-core = { git = "https://github.com/paritytech/polkadot-sdk.git", tag = "polkadot-v1.1.0" }
sc-executor = { git = "https://github.com/paritytech/polkadot-sdk.git", tag = "polkadot-v1.1.0" }
sc-service = { git = "https://github.com/paritytech/polkadot-sdk.git", tag = "polkadot-v1.1.0" }
sc-storage-monitor = { git = "https://github.com/paritytech/polkadot-sdk.git", tag = "polkadot-v1.1.0" }
sc-telemetry = { git = "https://github.com/paritytech/polkadot-sdk.git", tag = "polkadot-v1.1.0" }
sc-keystore = { git = "https://github.com/paritytech/polkadot-sdk.git", tag = "polkadot-v1.1.0" }
sp-keystore = { git = "https://github.com/paritytech/polkadot-sdk.git", tag = "polkadot-v1.1.0" }
sp-keyring = { git = "https://github.com/paritytech/polkadot-sdk.git", tag = "polkadot-v1.1.0" }
sc-transaction-pool = { git = "https://github.com/paritytech/polkadot-sdk.git", tag = "polkadot-v1.1.0" }
sp-transaction-pool = { git = "https://github.com/paritytech/polkadot-sdk.git", tag = "polkadot-v1.1.0" }
sp-inherents = { git = "https://github.com/paritytech/polkadot-sdk.git", tag = "polkadot-v1.1.0" }
sc-transaction-pool-api = { git = "https://github.com/paritytech/polkadot-sdk.git", tag = "polkadot-v1.1.0" }
sp-transaction-storage-proof = { git = "https://github.com/paritytech/polkadot-sdk.git", tag = "polkadot-v1.1.0" }
sc-consensus-babe-rpc = { git = "https://github.com/paritytech/polkadot-sdk.git", tag = "polkadot-v1.1.0" }
sp-consensus-babe = { git = "https://github.com/paritytech/polkadot-sdk.git", tag = "polkadot-v1.1.0" }
sp-consensus = { git = "https://github.com/paritytech/polkadot-sdk.git", tag = "polkadot-v1.1.0" }
sc-consensus = { git = "https://github.com/paritytech/polkadot-sdk.git", tag = "polkadot-v1.1.0" }
sc-offchain = { git = "https://github.com/paritytech/polkadot-sdk.git", tag = "polkadot-v1.1.0" }
sc-consensus-grandpa-rpc = { git = "https://github.com/paritytech/polkadot-sdk.git", tag = "polkadot-v1.1.0" }
sc-consensus-grandpa = { git = "https://github.com/paritytech/polkadot-sdk.git", tag = "polkadot-v1.1.0" }
sp-consensus-grandpa = { git = "https://github.com/paritytech/polkadot-sdk.git", tag = "polkadot-v1.1.0" }
sc-client-api = { git = "https://github.com/paritytech/polkadot-sdk.git", tag = "polkadot-v1.1.0" }
sp-runtime = { git = "https://github.com/paritytech/polkadot-sdk.git", tag = "polkadot-v1.1.0" }
sp-timestamp = { git = "https://github.com/paritytech/polkadot-sdk.git", tag = "polkadot-v1.1.0" }
sc-consensus-babe = { git = "https://github.com/paritytech/polkadot-sdk.git", tag = "polkadot-v1.1.0" }
sc-consensus-slots = { git = "https://github.com/paritytech/polkadot-sdk.git", tag = "polkadot-v1.1.0" }
sc-network = { git = "https://github.com/paritytech/polkadot-sdk.git", tag = "polkadot-v1.1.0" }
sp-authority-discovery = { git = "https://github.com/paritytech/polkadot-sdk.git", tag = "polkadot-v1.1.0" }
sc-authority-discovery = { git = "https://github.com/paritytech/polkadot-sdk.git", tag = "polkadot-v1.1.0" }
sc-chain-spec = { git = "https://github.com/paritytech/polkadot-sdk.git", tag = "polkadot-v1.1.0" }
sc-client-db = { git = "https://github.com/paritytech/polkadot-sdk.git", tag = "polkadot-v1.1.0" }
sp-blockchain = { git = "https://github.com/paritytech/polkadot-sdk.git", tag = "polkadot-v1.1.0" }
sp-block-builder = { git = "https://github.com/paritytech/polkadot-sdk.git", tag = "polkadot-v1.1.0" }
sc-basic-authorship = { git = "https://github.com/paritytech/polkadot-sdk.git", tag = "polkadot-v1.1.0" }
sc-sync-state-rpc = { git = "https://github.com/paritytech/polkadot-sdk.git", tag = "polkadot-v1.1.0" }
sp-api = { git = "https://github.com/paritytech/polkadot-sdk.git", tag = "polkadot-v1.1.0" }
sc-sysinfo = { git = "https://github.com/paritytech/polkadot-sdk.git", tag = "polkadot-v1.1.0" }
sc-network-common = { git = "https://github.com/paritytech/polkadot-sdk.git", tag = "polkadot-v1.1.0" }
sc-network-sync = { git = "https://github.com/paritytech/polkadot-sdk.git", tag = "polkadot-v1.1.0" }
primitive-types = "0.12.0"

# FRAME
pallet-im-online = { git = "https://github.com/paritytech/polkadot-sdk.git", tag = "polkadot-v1.1.0" }
frame-system = { path = "../pallets/system" }
pallet-transaction-payment = { git = "https://github.com/paritytech/polkadot-sdk.git", tag = "polkadot-v1.1.0" }
frame-support = { git = "https://github.com/paritytech/polkadot-sdk.git", tag = "polkadot-v1.1.0" }
mmr-rpc = { git = "https://github.com/paritytech/polkadot-sdk.git", tag = "polkadot-v1.1.0" }

# These dependencies are used for the node template's RPCs
sc-rpc = { git = "https://github.com/paritytech/polkadot-sdk.git", tag = "polkadot-v1.1.0" }
sp-rpc = { git = "https://github.com/paritytech/polkadot-sdk.git", tag = "polkadot-v1.1.0" }
sc-rpc-api = { git = "https://github.com/paritytech/polkadot-sdk.git", tag = "polkadot-v1.1.0" }
sc-rpc-spec-v2 = { git = "https://github.com/paritytech/polkadot-sdk.git", tag = "polkadot-v1.1.0" }
substrate-frame-rpc-system = { git = "https://github.com/paritytech/polkadot-sdk.git", tag = "polkadot-v1.1.0" }
pallet-transaction-payment-rpc = { git = "https://github.com/paritytech/polkadot-sdk.git", tag = "polkadot-v1.1.0" }
substrate-state-trie-migration-rpc = { git = "https://github.com/paritytech/polkadot-sdk.git", tag = "polkadot-v1.1.0" }
substrate-prometheus-endpoint = "0.10.0-dev"

# These dependencies are used for runtime benchmarking
frame-benchmarking = { git = "https://github.com/paritytech/polkadot-sdk.git", tag = "polkadot-v1.1.0" }
frame-benchmarking-cli = { git = "https://github.com/paritytech/polkadot-sdk.git", tag = "polkadot-v1.1.0" }

# Try-runtime
try-runtime-cli = { git = "https://github.com/paritytech/polkadot-sdk.git", tag = "polkadot-v1.1.0", optional = true }

# Custom
frame-system-rpc-runtime-api = { path = "../pallets/system/rpc/runtime-api" }

[build-dependencies]
substrate-build-script-utils = { git = "https://github.com/paritytech/polkadot-sdk.git", tag = "polkadot-v1.1.0" }
clap = { version = "4.0.9", optional = true }
clap_complete = { version = "4.0.2", optional = true }
frame-benchmarking-cli = { git = "https://github.com/paritytech/polkadot-sdk.git", tag = "polkadot-v1.1.0", optional = true }

[dev-dependencies]
sp-tracing = { git = "https://github.com/paritytech/polkadot-sdk.git", tag = "polkadot-v1.1.0" }
tempfile = "3.1.0"

[features]
default = [ "cli" ]
header_commitment_corruption = [ "da-runtime/header_commitment_corruption" ]
fast-runtime = [ "da-runtime/fast-runtime" ]
cli = [ "clap", "clap_complete", "frame-benchmarking-cli" ]
runtime-benchmarks = [
	"da-control/runtime-benchmarks",
	"da-runtime/runtime-benchmarks",
	"frame-system/runtime-benchmarks",
	"nomad-da-bridge/runtime-benchmarks",
	"nomad-home/runtime-benchmarks",
	"nomad-updater-manager/runtime-benchmarks",
]
# Enable features that allow the runtime to be tried and debugged. Name might be subject to change
# in the near future.
try-runtime = [
	"avail-core/try-runtime",
	"da-control/try-runtime",
	"da-runtime/try-runtime",
	"frame-system/try-runtime",
	"nomad-da-bridge/try-runtime",
	"nomad-home/try-runtime",
	"nomad-updater-manager/try-runtime",
	"try-runtime-cli/try-runtime",
]
kate-rpc-metrics = [ "kate-rpc/metrics" ]

<|MERGE_RESOLUTION|>--- conflicted
+++ resolved
@@ -1,10 +1,6 @@
 [package]
 name = "data-avail"
-<<<<<<< HEAD
-version = "1.8.5"
-=======
 version = "1.9.0"
->>>>>>> e976c560
 description = "Avail Node"
 authors = ["Anonymous"]
 homepage = "https://www.availproject.org/"
@@ -24,13 +20,8 @@
 avail-base = { path = "../base" }
 
 # Internals
-<<<<<<< HEAD
 avail-core = { git = "https://github.com/availproject/avail-core", branch = "ghali/polkadot-sdk-1.1", default-features = false, features = ["runtime"] }
 kate = { git = "https://github.com/availproject/avail-core", branch = "ghali/polkadot-sdk-1.1", default-features = false }
-=======
-avail-core = { git = "https://github.com/availproject/avail-core", tag = "node-v1.9.0.0", default-features = false, features = ["runtime"] }
-kate = { git = "https://github.com/availproject/avail-core", tag = "node-v1.9.0.0", default-features = false }
->>>>>>> e976c560
 da-runtime = { path = "../runtime" }
 da-control = { path = "../pallets/dactr" }
 kate-rpc = { path = "../rpc/kate-rpc" }
@@ -41,7 +32,7 @@
 
 # 3rd-party
 codec = { package = "parity-scale-codec", version = "3" }
-clap = { version = "4.0.9", features = ["derive"], optional = true }
+clap = { version = "4.4.17", features = ["derive"], optional = true }
 jsonrpsee = { version = "0.16.2", features = ["server"] }
 futures = "0.3.21"
 serde = { version = "1.0.126", features = ["derive"] }
@@ -128,7 +119,7 @@
 
 [build-dependencies]
 substrate-build-script-utils = { git = "https://github.com/paritytech/polkadot-sdk.git", tag = "polkadot-v1.1.0" }
-clap = { version = "4.0.9", optional = true }
+clap = { version = "4.4.17", optional = true }
 clap_complete = { version = "4.0.2", optional = true }
 frame-benchmarking-cli = { git = "https://github.com/paritytech/polkadot-sdk.git", tag = "polkadot-v1.1.0", optional = true }
 
