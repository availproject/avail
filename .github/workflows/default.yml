--- conflicted
+++ resolved
@@ -57,12 +57,13 @@
           path: |
             ~/.cache/
             ~/.cargo/bin/sccache*
-          key: ${{ runner.OS }}-cache-bin-${{ env.CARGO_SCCACHE_COMMIT }}-v1
+          key: ${{ runner.OS }}-sccache-bin-${{ env.CARGO_SCCACHE_COMMIT }}-v1
 
       - name: Install system dependencies
         run: |
           sudo apt-get update
           sudo apt-get install -y build-essential pkg-config libssl-dev valgrind git clang curl libssl-dev protobuf-compiler unzip python3-pip
+
 
       - name: Setup Rust toolchain
         run: |
@@ -122,14 +123,11 @@
           sudo apt-get update
           sudo apt-get install -y build-essential pkg-config libssl-dev valgrind git clang curl libssl-dev protobuf-compiler unzip python3-pip
 
-      # With rustup's nice new toml format, we just need to run rustup show to install the toolchain
-      # https://github.com/actions-rs/toolchain/issues/126#issuecomment-782989659
-      - name: Setup Rust toolchain
-        run: |
-          curl https://sh.rustup.rs -sSf | sh -s -- -y
-          source "$HOME/.cargo/env"
-          rustup default ${{ env.BUILD_TOOLCHAIN }} 
-          rustup target add wasm32-unknown-unknown --toolchain ${{ env.BUILD_TOOLCHAIN }}
+      - name: Setup Rust toolchain
+        run: |
+          curl https://sh.rustup.rs -sSf | sh -s -- -y
+          source "$HOME/.cargo/env"
+          rustup show
 
       - name: Set PATH for cargo
         run: |
@@ -157,6 +155,7 @@
         env:
           SKIP_WASM_BUILD: true
         run: cargo check --release --workspace --features "runtime-benchmarks try-runtime" -p data-avail
+      
 
   unit_tests:
     runs-on: ubuntu-latest
@@ -169,37 +168,35 @@
         with:
           tool-cache: true
 
+      - name: Install build-essential
+        run: |
+          sudo apt update
+          sudo apt install -y build-essential
+          sudo apt install -y git clang curl libssl-dev protobuf-compiler
+
+      # Restore cache from `build`
       - uses: actions/cache/restore@v3
         with:
           path: |
             ~/.cache/
             ~/.cargo/bin/sccache*
-          key: ${{ runner.OS }}-cache-bin-${{ env.CARGO_SCCACHE_COMMIT }}-v1
+          key: ${{ runner.OS }}-sccache-bin-${{ env.CARGO_SCCACHE_COMMIT }}-v1
 
       - name: Install system dependencies
         run: |
           sudo apt-get update
           sudo apt-get install -y build-essential pkg-config libssl-dev valgrind git clang curl libssl-dev protobuf-compiler unzip python3-pip
 
-<<<<<<< HEAD
-          # With rustup's nice new toml format, we just need to run rustup show to install the toolchain
-          # https://github.com/actions-rs/toolchain/issues/126#issuecomment-782989659
-=======
->>>>>>> 5e12b25c
-      - name: Setup Rust toolchain
-        run: |
-          curl https://sh.rustup.rs -sSf | sh -s -- -y
-          source "$HOME/.cargo/env"
-<<<<<<< HEAD
-          rustup default ${{ env.BUILD_TOOLCHAIN }} 
+      - name: Setup Rust toolchain
+        run: |
+          curl https://sh.rustup.rs -sSf | sh -s -- -y
+          source "$HOME/.cargo/env"
+          rustup show
 
       - name: Set PATH for cargo
         run: |
           echo "$HOME/.cargo/bin" >> $GITHUB_PATH
           echo "SCCACHE_DIR=${HOME}/.cache/sccache" >> $GITHUB_ENV
-=======
-          rustup show
->>>>>>> 5e12b25c
 
       - name: SCCache
         run: |
@@ -229,7 +226,7 @@
 
       - name: Display SCCache Stats
         run: sccache --show-stats
-
+  
       - name: Generate test code coverage report
         run: |
           df -h
@@ -240,86 +237,7 @@
         uses: codecov/codecov-action@v2
         with:
           files: lcov.info
+  
 
       - name: Cleanup
-<<<<<<< HEAD
-        run: find . -name \*.profraw -type f -exec rm -f {} +
-
-  e2e_tests:
-    runs-on: ubuntu-latest
-    needs: [build]
-    steps:
-      - uses: actions/checkout@v2
-
-      - uses: actions/cache@v3
-        with:
-          path: |
-            ~/.cache/
-            ~/.cargo/bin/sccache*
-          key: ${{ runner.OS }}-cache-bin-${{ env.CARGO_SCCACHE_COMMIT }}-v1
-
-      - name: Install system dependencies
-        run: |
-          sudo apt-get update
-          sudo apt-get install -y build-essential pkg-config libssl-dev valgrind git clang curl libssl-dev protobuf-compiler unzip python3-pip time wait-for-it
-
-      # With rustup's nice new toml format, we just need to run rustup show to install the toolchain
-      # https://github.com/actions-rs/toolchain/issues/126#issuecomment-782989659
-      - name: Setup Rust toolchain
-        run: |
-          curl https://sh.rustup.rs -sSf | sh -s -- -y
-          source "$HOME/.cargo/env"
-          rustup default ${{ env.BUILD_TOOLCHAIN }} 
-
-      - name: Set PATH for cargo
-        run: |
-          echo "$HOME/.cargo/bin" >> $GITHUB_PATH
-          echo "SCCACHE_DIR=${HOME}/.cache/sccache" >> $GITHUB_ENV
-
-      - name: SCCache
-        run: |
-          # We altered the path to avoid old actions to overwrite it
-          if [ ! -f ~/.cargo/bin/sccache ]; then
-            cargo install sccache \
-              --git https://github.com/purestake/sccache.git \
-              --rev $CARGO_SCCACHE_COMMIT \
-              --force --no-default-features --features=dist-client
-          fi
-
-          if [[ -z `pgrep sccache` ]]; then
-            chmod +x ~/.cargo/bin/sccache
-            sccache --start-server
-          fi
-          sccache -s
-          echo "RUSTC_WRAPPER=${HOME}/.cargo/bin/sccache" >> $GITHUB_ENV
-
-      - uses: actions/download-artifact@v2
-        with:
-          name: data-avail
-
-      - name: Build E2E examples
-        run: cargo build --release --manifest-path avail-subxt/Cargo.toml --examples
-
-      - name: Run E2E SubXt tests
-        run: |
-          chmod uog+x data-avail
-          ./data-avail --dev --tmp & da_pid=$!
-          echo "Wait until DA is ready ..."
-          wait-for-it 127.0.0.1:9944 -s -t 30 -- echo "DA Dev Node is ready (pid=${da_pid})"
-          # Democracy calls are executable only with fast runtime (with democracy InstantAllowed set to true)
-          # `democracy_external`, `submit_block_length_proposal_democracy`
-          for e2e_test in accounts_from_mnemonics da_bridge_actor headers max_block_submit submit_data submit_data_and_dispatch_data_root submit_block_length_proposal
-          do
-            echo ">> Start E2E test '${e2e_test}'"
-            time cargo run --release  --manifest-path avail-subxt/Cargo.toml --example ${e2e_test}
-            echo ">> End E2E test '${e2e_test}'"
-          done
-          echo ">> Killing DA ..."
-          kill -9 ${da_pid}
-          echo ">> E2E phase done"
-
-      - name: Display SCCache Stats
-        run: sccache --show-stats
-=======
-        run: find . -name \*.profraw -type f -exec rm -f {} +
->>>>>>> 5e12b25c
+        run: find . -name \*.profraw -type f -exec rm -f {} +