--- conflicted
+++ resolved
@@ -5,46 +5,10 @@
 
 [workspace]
 
-<<<<<<< HEAD
-[dev-dependencies]
-avail-subxt = { path = "../avail-subxt" }
-kate-recovery = { git = "https://github.com/availproject/avail-core", branch = "fusion-mvp" }
-kate = { git = "https://github.com/availproject/avail-core", branch = "fusion-mvp" }
-avail-core = {  git = "https://github.com/availproject/avail-core", branch = "fusion-mvp" }
-
-# Parity
-sp-keyring = { git = "https://github.com/availproject/polkadot-sdk.git", branch = "fusion-mvp" }
-sp-core = { git = "https://github.com/availproject/polkadot-sdk.git", branch = "fusion-mvp" }
-codec = { package = "parity-scale-codec", version = "3", default-features = false, features = [ "derive", "full", "bit-vec"] }
-binary-merkle-tree = { git = "https://github.com/availproject/polkadot-sdk.git", branch = "fusion-mvp" }
-
-# SubXt
-subxt = "0.34"
-subxt-signer = "0.34"
-=======
 [dependencies]
 avail-rust = { git = "https://github.com/availproject/avail-rust", tag = "v0.1.4" }
->>>>>>> 3efca2b8
 
 # Other
 serde = { version = "1.0.195", default-features = false, features = [ "derive", "alloc" ] }
-<<<<<<< HEAD
-futures = "0.3.25"
-rand = "0.8.5"
-derive_more = "0.99.17"
-serde_json = { version = "1.0", features = ["arbitrary_precision"] }
-indicatif = "0.17"
-hex = "0.4"
-test-log = { version = "0.2.16", features = ["trace"] }
-tokio = { version = "1.37.0", features = ["sync", "fs", "macros"] }
-tracing = "0.1.40"
-
-# Dependency `subxt` uses it's own 'version' of sp-core so we need to patch it :)
-[patch.crates-io]
-sp-core = { git = "https://github.com/availproject/polkadot-sdk.git", branch = "fusion-mvp" }
-sp-io = { git = "https://github.com/availproject/polkadot-sdk.git", branch = "fusion-mvp" }
-sp-runtime = { git = "https://github.com/availproject/polkadot-sdk.git", branch = "fusion-mvp" }
-sp-std = { git = "https://github.com/availproject/polkadot-sdk.git", branch = "fusion-mvp" }
-=======
 tokio = { version = "1.43.0", features = ["sync", "fs", "macros", "rt-multi-thread"] }
->>>>>>> 3efca2b8
+rustls-webpki = "0.102"