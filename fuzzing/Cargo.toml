--- conflicted
+++ resolved
@@ -7,15 +7,9 @@
 
 [dependencies]
 afl = "*"
-<<<<<<< HEAD
 kate-recovery = { git = "https://github.com/maticnetwork/avail-core.git", tag = "da/v0.4.0" }
 kate = { git = "https://github.com/maticnetwork/avail-core.git", tag = "da/v0.4.0" }
 da-primitives = { git = "https://github.com/maticnetwork/avail-core.git", tag = "da/v0.4.0", default-features = false }
-=======
-kate-recovery = { git = "https://github.com/maticnetwork/avail-core.git", tag = "v0.3.0", default-features = false  }
-kate = { git = "https://github.com/maticnetwork/avail-core.git", tag = "v0.3.0", default-features = false  }
-da-primitives = { git = "https://github.com/maticnetwork/avail-core.git", tag = "v0.3.0", default-features = false }
->>>>>>> a7dac08d
 hex-literal = "0.3.1"
 
 [[bin]]
