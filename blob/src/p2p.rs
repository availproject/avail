use std::{sync::Arc, time::Duration};

use crate::{
	decode_blob_notification, handle_incoming_blob_request,
<<<<<<< HEAD
	store::StorageApiT,
=======
	slashing::check_missing_validators,
	store::{RocksdbBlobStore, StorageApiT},
>>>>>>> a2093b79
	types::{BlobGossipValidator, BlobNotification, FullClient, BLOB_GOSSIP_PROTO, BLOB_REQ_PROTO},
	BLOB_EXPIRATION_CHECK_PERIOD, CONCURRENT_REQUESTS, LOG_TARGET, NOTIFICATION_MAX_SIZE,
	NOTIF_QUEUE_SIZE, REQUEST_MAX_SIZE, REQUEST_TIMEOUT_SECONDS, REQ_RES_QUEUE_SIZE,
	RESPONSE_MAX_SIZE,
};
use async_channel::Receiver;
use codec::Encode;
use futures::{future, FutureExt, StreamExt};
use sc_client_api::BlockchainEvents;
use sc_keystore::LocalKeystore;
use sc_network::{
	config::{IncomingRequest, NonDefaultSetConfig, RequestResponseConfig, Role},
	NetworkService, NotificationService,
};
use sc_network_gossip::GossipEngine;
use sc_network_sync::SyncingService;
use sc_service::SpawnTaskHandle;
use sc_transaction_pool_api::TransactionPool;
use sp_runtime::{
	traits::{Block as BlockT, Hash as HashT, Header as HeaderT},
	SaturatedConversion,
};

pub fn get_blob_p2p_config() -> (
	RequestResponseConfig,
	async_channel::Receiver<IncomingRequest>,
	NonDefaultSetConfig,
	Box<dyn NotificationService>,
) {
	// Get blob Blob req/res protocol config
	let (blob_req_sender, blob_req_receiver) = async_channel::bounded(REQ_RES_QUEUE_SIZE as usize);
	let blob_req_res_cfg = RequestResponseConfig {
		name: BLOB_REQ_PROTO,
		fallback_names: vec![],
		max_request_size: REQUEST_MAX_SIZE,
		max_response_size: RESPONSE_MAX_SIZE,
		request_timeout: Duration::from_secs(REQUEST_TIMEOUT_SECONDS),
		inbound_queue: Some(blob_req_sender),
	};

	// Get blob gossip protocol config
	let (blob_gossip_cfg, blob_gossip_service) = NonDefaultSetConfig::new(
		BLOB_GOSSIP_PROTO,
		Vec::default(),
		NOTIFICATION_MAX_SIZE,
		None,
		Default::default(),
	);

	(
		blob_req_res_cfg,
		blob_req_receiver,
		blob_gossip_cfg,
		blob_gossip_service,
	)
}

#[derive(Clone)]
pub struct BlobHandle<Block>
where
	Block: BlockT,
{
	pub network: Arc<NetworkService<Block, Block::Hash>>,
	pub gossip_cmd_sender: async_channel::Sender<BlobNotification>,
	pub keystore: Arc<LocalKeystore>,
	pub client: Arc<FullClient>,
	pub blob_database: Arc<dyn StorageApiT>,
	pub role: Role,
}

impl<Block> BlobHandle<Block>
where
	Block: BlockT,
{
<<<<<<< HEAD
	pub fn new(
=======
	pub fn new<Pool>(
		path: &Path,
>>>>>>> a2093b79
		role: Role,
		blob_database: Arc<dyn StorageApiT>,
		blob_gossip_service: Box<dyn NotificationService>,
		req_receiver: async_channel::Receiver<IncomingRequest>,
		network: Arc<NetworkService<Block, Block::Hash>>,
		client: Arc<FullClient>,
		keystore: Arc<LocalKeystore>,
		sync_service: Arc<SyncingService<Block>>,
		spawn_handle: SpawnTaskHandle,
<<<<<<< HEAD
	) -> Arc<Self> {
=======
		pool: Arc<Pool>,
	) -> Arc<Self>
	where
		Pool: TransactionPool<Block = Block> + 'static,
	{
		// Initialize the Blob database
		let db_path = path.join("blob_database");
		let blob_database =
			Arc::new(RocksdbBlobStore::open(db_path).expect("opening RocksDB blob store failed"));

>>>>>>> a2093b79
		// Init gossip sender / receiver
		let (gossip_cmd_sender, gossip_cmd_receiver) =
			async_channel::bounded::<BlobNotification>(NOTIF_QUEUE_SIZE as usize);

		let blob_handle = BlobHandle {
			network,
			keystore,
			client,
			gossip_cmd_sender,
			blob_database,
			role,
		};

		blob_handle.start_blob_req_res(spawn_handle.clone(), req_receiver);
		blob_handle.start_blob_gossip(
			spawn_handle.clone(),
			blob_gossip_service,
			sync_service,
			gossip_cmd_receiver,
		);
		blob_handle.start_blob_cleaning_service(spawn_handle.clone());

		if blob_handle.role.is_authority() {
			blob_handle.start_missing_validators_listener(spawn_handle, pool);
		}

		Arc::new(blob_handle)
	}

	fn start_blob_req_res(
		&self,
		spawn_handle: SpawnTaskHandle,
		req_receiver: async_channel::Receiver<IncomingRequest>,
	) {
		spawn_handle.spawn("request-listener", None, {
			let blob_database = self.blob_database.clone();
			let network = self.network.clone();
			async move {
				req_receiver
					.for_each_concurrent(CONCURRENT_REQUESTS, move |request| {
						let blob_database = blob_database.clone();
						let net = network.clone();
						tokio::task::spawn_blocking(move || {
							handle_incoming_blob_request(request, blob_database.as_ref(), &net);
						});
						future::ready(())
					})
					.await;
			}
		});
	}

	fn start_blob_gossip(
		&self,
		spawn_handle: SpawnTaskHandle,
		notif_service: Box<dyn NotificationService>,
		sync_service: Arc<SyncingService<Block>>,
		gossip_cmd_receiver: Receiver<BlobNotification>,
	) {
		let validator: Arc<BlobGossipValidator> = Arc::new(BlobGossipValidator::default());
		let mut gossip_engine = GossipEngine::<Block>::new(
			self.network.clone(),
			sync_service.clone(),
			notif_service,
			BLOB_GOSSIP_PROTO,
			validator,
			None,
		);

		let topic = <<Block::Header as HeaderT>::Hashing as HashT>::hash("blob_topic".as_bytes());
		let incoming_receiver = gossip_engine.messages_for(topic);

		spawn_handle.spawn("gossip-sender", None, async move {
			loop {
				futures::select! {
					() = (&mut gossip_engine).fuse() => break, // Important
					maybe_cmd = gossip_cmd_receiver.recv().fuse() => {
						match maybe_cmd {
							Ok(blob_notification) => {
								gossip_engine.gossip_message(topic, blob_notification.encode(), false)
							},
							_ => break,
						}
					}
				}
			}
		});

		spawn_handle.spawn("gossip-listener", None, {
			let blob_handle = self.clone();
			async move {
				incoming_receiver
					.for_each_concurrent(CONCURRENT_REQUESTS, |notification| {
						let blob_handle = blob_handle.clone();
						async move {
							if let Some(_notification_sender) = notification.sender {
								tokio::spawn({
									async move {
										decode_blob_notification(
											&notification.message,
											&blob_handle,
										)
										.await;
									}
								});
							}
						}
					})
					.await;
			}
		});
	}

	fn start_blob_cleaning_service(&self, spawn_handle: SpawnTaskHandle) {
		let blob_database = self.blob_database.clone();
		let client = self.client.clone();
		spawn_handle.spawn("blob-cleanup", None, async move {
			let mut block_sub = client.finality_notification_stream();

			while let Some(imported_block) = block_sub.next().await {
				let block_number = imported_block
					.header
					.number()
					.clone()
					.saturated_into::<u64>();
				if block_number % BLOB_EXPIRATION_CHECK_PERIOD == 0 {
					let blob_database = blob_database.clone();
					if let Err(e) = tokio::task::spawn_blocking(move || {
						match blob_database.clean_expired_blobs_info(block_number) {
							Ok((_hashes, _orphan_ownerships)) => Ok(()),
							Err(e) => Err(e),
						}
					})
					.await
					{
						log::warn!(target: LOG_TARGET, "cleanup join error: {e}");
					}
				}
			}
		});
	}

	fn start_missing_validators_listener<Pool>(
		&self,
		spawn_handle: SpawnTaskHandle,
		pool: Arc<Pool>,
	) where
		Block: BlockT,
		Pool: TransactionPool<Block = Block> + 'static,
	{
		let blob_database = self.blob_database.clone();
		let client = self.client.clone();
		let keystore = self.keystore.clone();
		let pool = pool.clone();

		spawn_handle.spawn("missing-validators-listener", None, async move {
			check_missing_validators(client, keystore, blob_database, pool).await;
		});
	}
}<|MERGE_RESOLUTION|>--- conflicted
+++ resolved
@@ -2,12 +2,8 @@
 
 use crate::{
 	decode_blob_notification, handle_incoming_blob_request,
-<<<<<<< HEAD
+	slashing::check_missing_validators,
 	store::StorageApiT,
-=======
-	slashing::check_missing_validators,
-	store::{RocksdbBlobStore, StorageApiT},
->>>>>>> a2093b79
 	types::{BlobGossipValidator, BlobNotification, FullClient, BLOB_GOSSIP_PROTO, BLOB_REQ_PROTO},
 	BLOB_EXPIRATION_CHECK_PERIOD, CONCURRENT_REQUESTS, LOG_TARGET, NOTIFICATION_MAX_SIZE,
 	NOTIF_QUEUE_SIZE, REQUEST_MAX_SIZE, REQUEST_TIMEOUT_SECONDS, REQ_RES_QUEUE_SIZE,
@@ -82,12 +78,7 @@
 where
 	Block: BlockT,
 {
-<<<<<<< HEAD
-	pub fn new(
-=======
 	pub fn new<Pool>(
-		path: &Path,
->>>>>>> a2093b79
 		role: Role,
 		blob_database: Arc<dyn StorageApiT>,
 		blob_gossip_service: Box<dyn NotificationService>,
@@ -97,20 +88,11 @@
 		keystore: Arc<LocalKeystore>,
 		sync_service: Arc<SyncingService<Block>>,
 		spawn_handle: SpawnTaskHandle,
-<<<<<<< HEAD
-	) -> Arc<Self> {
-=======
 		pool: Arc<Pool>,
 	) -> Arc<Self>
 	where
 		Pool: TransactionPool<Block = Block> + 'static,
 	{
-		// Initialize the Blob database
-		let db_path = path.join("blob_database");
-		let blob_database =
-			Arc::new(RocksdbBlobStore::open(db_path).expect("opening RocksDB blob store failed"));
-
->>>>>>> a2093b79
 		// Init gossip sender / receiver
 		let (gossip_cmd_sender, gossip_cmd_receiver) =
 			async_channel::bounded::<BlobNotification>(NOTIF_QUEUE_SIZE as usize);
