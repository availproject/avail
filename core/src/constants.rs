--- conflicted
+++ resolved
@@ -21,12 +21,7 @@
 	/// `AVAIL` has 18 decimal positions.
 	pub const AVAIL: Balance = 1_000_000_000_000_000_000;
 
-<<<<<<< HEAD
 	/// Cents of AVAIL has 16 decimal positions (100 Cents = 1)
-=======
-	/// Cents of AVAIL has 16 decimal positions (100 Cents = $1)
-	/// 1 Cents = `10_000_000_000_000_000`
->>>>>>> a1df40ac
 	pub const CENTS: Balance = AVAIL / 100;
 
 	/// Millicent of AVAIL has 13 decimal positions( 1000 mCents = 1 cent).
