use codec::{Decode, Encode};
use scale_info::TypeInfo;
use sp_core::H256;
use sp_std::vec::Vec;

#[cfg(feature = "serde")]
use serde::{Deserialize, Serialize};
#[cfg(feature = "serde")]
use sp_core::hexdisplay::HexDisplay;
#[cfg(feature = "serde")]
use sp_std::fmt;

pub mod v1 {
	use super::{fmt, Decode, Deserialize, Encode, HexDisplay, Serialize, TypeInfo, Vec, H256};

	/// Customized extrinsics root to save the commitment.
	#[derive(PartialEq, Eq, Clone, Default, Encode, Decode, TypeInfo)]
	#[cfg_attr(feature = "serde", derive(Serialize, Deserialize))]
	#[cfg_attr(feature = "serde", serde(rename_all = "camelCase"))]
	#[cfg_attr(feature = "serde", serde(deny_unknown_fields))]
	pub struct KateCommitment {
		/// Rows
		#[codec(compact)]
		pub rows: u16,
		/// Cols
		#[codec(compact)]
		pub cols: u16,
		/// Plonk commitment.
		pub commitment: Vec<u8>,
		/// The merkle root of the data submitted
		pub data_root: H256,
	}

	#[cfg(feature = "serde")]
	impl fmt::Debug for KateCommitment {
		fn fmt(&self, f: &mut fmt::Formatter<'_>) -> fmt::Result {
			f.debug_struct("KateCommitment(v1)")
				.field("rows", &self.rows)
				.field("cols", &self.cols)
				.field("data_root", &HexDisplay::from(&self.data_root.as_ref()))
				.field("commitment", &HexDisplay::from(&self.commitment.as_slice()))
				.finish()
		}
	}
}

pub mod v2 {
	use super::{fmt, Decode, Deserialize, Encode, HexDisplay, Serialize, TypeInfo, Vec, H256};

	/// Customized extrinsics root to save the commitment.
	#[derive(PartialEq, Eq, Clone, Default, Encode, Decode, TypeInfo)]
	#[cfg_attr(feature = "serde", derive(Serialize, Deserialize))]
	#[cfg_attr(feature = "serde", serde(rename_all = "camelCase"))]
	#[cfg_attr(feature = "serde", serde(deny_unknown_fields))]
	pub struct KateCommitment {
		/// Rows
		#[codec(compact)]
		pub rows: u16,
		/// Cols
		#[codec(compact)]
		pub cols: u16,
		/// Plonk commitment.
		pub commitment: Vec<u8>,
		/// The merkle root of the data submitted
		pub data_root: H256,
	}

	impl KateCommitment {
		pub fn new(rows: u16, cols: u16, data_root: H256, commitment: Vec<u8>) -> Self {
			Self {
				rows,
				cols,
				commitment,
				data_root,
			}
		}
	}

	#[cfg(feature = "serde")]
	impl fmt::Debug for KateCommitment {
		fn fmt(&self, f: &mut fmt::Formatter<'_>) -> fmt::Result {
			let commitment = self.commitment.as_slice();
			let data_root = self.data_root.as_ref();

			f.debug_struct("KateCommitment(v2)")
				.field("rows", &self.rows)
				.field("cols", &self.cols)
				.field("commitment", &HexDisplay::from(&commitment))
				.field("data_root", &HexDisplay::from(&data_root))
				.finish()
		}
	}
<<<<<<< HEAD
}

pub mod v3 {
	use super::{fmt, Decode, Deserialize, Encode, HexDisplay, Serialize, TypeInfo, Vec, H256};

	/// Customized extrinsics root to save the commitment.
	#[derive(PartialEq, Eq, Clone, Default, Encode, Decode, TypeInfo)]
	#[cfg_attr(feature = "serde", derive(Serialize, Deserialize))]
	#[cfg_attr(feature = "serde", serde(rename_all = "camelCase"))]
	#[cfg_attr(feature = "serde", serde(deny_unknown_fields))]
	pub struct KateCommitment {
		/// Rows
		#[codec(compact)]
		pub rows: u16,
		/// Cols
		#[codec(compact)]
		pub cols: u16,
		/// Plonk commitment.
		pub commitment: Vec<u8>,
		/// The merkle root of the data submitted
		pub data_root: H256,
	}

	impl KateCommitment {
		pub fn new(rows: u16, cols: u16, data_root: H256, commitment: Vec<u8>) -> Self {
			Self {
				rows,
				cols,
				commitment,
				data_root,
			}
		}
	}

	#[cfg(feature = "serde")]
	impl fmt::Debug for KateCommitment {
		fn fmt(&self, f: &mut fmt::Formatter<'_>) -> fmt::Result {
			let commitment = self.commitment.as_slice();
			let data_root = self.data_root.as_ref();

			f.debug_struct("KateCommitment(v3)")
				.field("rows", &self.rows)
				.field("cols", &self.cols)
				.field("commitment", &HexDisplay::from(&commitment))
				.field("data_root", &HexDisplay::from(&data_root))
				.finish()
		}
	}
=======
>>>>>>> 9ba905c3
}<|MERGE_RESOLUTION|>--- conflicted
+++ resolved
@@ -90,55 +90,4 @@
 				.finish()
 		}
 	}
-<<<<<<< HEAD
-}
-
-pub mod v3 {
-	use super::{fmt, Decode, Deserialize, Encode, HexDisplay, Serialize, TypeInfo, Vec, H256};
-
-	/// Customized extrinsics root to save the commitment.
-	#[derive(PartialEq, Eq, Clone, Default, Encode, Decode, TypeInfo)]
-	#[cfg_attr(feature = "serde", derive(Serialize, Deserialize))]
-	#[cfg_attr(feature = "serde", serde(rename_all = "camelCase"))]
-	#[cfg_attr(feature = "serde", serde(deny_unknown_fields))]
-	pub struct KateCommitment {
-		/// Rows
-		#[codec(compact)]
-		pub rows: u16,
-		/// Cols
-		#[codec(compact)]
-		pub cols: u16,
-		/// Plonk commitment.
-		pub commitment: Vec<u8>,
-		/// The merkle root of the data submitted
-		pub data_root: H256,
-	}
-
-	impl KateCommitment {
-		pub fn new(rows: u16, cols: u16, data_root: H256, commitment: Vec<u8>) -> Self {
-			Self {
-				rows,
-				cols,
-				commitment,
-				data_root,
-			}
-		}
-	}
-
-	#[cfg(feature = "serde")]
-	impl fmt::Debug for KateCommitment {
-		fn fmt(&self, f: &mut fmt::Formatter<'_>) -> fmt::Result {
-			let commitment = self.commitment.as_slice();
-			let data_root = self.data_root.as_ref();
-
-			f.debug_struct("KateCommitment(v3)")
-				.field("rows", &self.rows)
-				.field("cols", &self.cols)
-				.field("commitment", &HexDisplay::from(&commitment))
-				.field("data_root", &HexDisplay::from(&data_root))
-				.finish()
-		}
-	}
-=======
->>>>>>> 9ba905c3
 }