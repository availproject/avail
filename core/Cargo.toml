[package]
name = "avail-core"
version = "0.5.1"
authors = []
edition = "2021"
license = "Apache-2.0"

[dependencies]
# Others
derive_more = { version = "0.99.17", default-features = false, features = ["constructor", "from", "add", "deref", "mul", "into"] }
hash256-std-hasher = { version = "0.15.2", default-features = false }
hex = { version = "0.4", optional = true, default-features = false, features = ["alloc", "serde"] }
log = { version = "0.4.8", default-features = false }
serde = { version = "1.0.163", default-features = false, features = ["derive", "alloc"], optional = true }
static_assertions = "1.1.0"
thiserror-no-std = "2.0.2"

# Substrate
binary-merkle-tree = { git = "https://github.com/paritytech/substrate.git/", branch = "polkadot-v1.0.0", default-features = false, optional = true }
codec = { package = "parity-scale-codec", version = "3", default-features = false, features = ["derive", "max-encoded-len"] }
scale-info = { version = "2", default-features = false, features = ["derive"] }
sp-arithmetic = { version = "*", default-features = false }
sp-core = { version = "*", default-features = false }
sp-io = { version = "*", default-features = false }
sp-std = { version = "*", default-features = false }
sp-trie = { version = "*", default-features = false }

# Substrate Runtime
frame-support = { version = "4.0.0-dev", default-features = false, optional = true }
sp-runtime = { version = "24", default-features = false, optional = true }
sp-runtime-interface = { version = "17", default-features = false, optional = true }

[dev-dependencies]
hex-literal = "0.3.4"
serde_json = "1"
test-case = "1.2.3"

[features]
default = [ "std" ]
std = [
	"binary-merkle-tree?/std",
	"codec/std",
	"derive_more/display",
	"frame-support?/std",
	"hash256-std-hasher/std",
	"hex",
	"log/std",
	"scale-info/std",
	"serde/std",
	"sp-arithmetic/std",
	"sp-core/std",
	"sp-io/std",
	"sp-runtime-interface?/std",
	"sp-runtime?/std",
	"sp-std/std",
	"sp-trie/std",
]
runtime = [
	"binary-merkle-tree",
	"frame-support",
	"serde",
	"sp-runtime",
	"sp-runtime-interface",
]

<<<<<<< HEAD
header-backward-compatibility-test = []
try-runtime = [ "runtime", "sp-runtime/try-runtime" ]
serde = [ "dep:serde", "hex/serde", "log/serde" ]
=======
try-runtime = [
	"runtime",
	"sp-runtime/try-runtime",
]
serde = [
	"dep:serde",
	"hex/serde",
	"log/serde",
]
>>>>>>> d871bed4
<|MERGE_RESOLUTION|>--- conflicted
+++ resolved
@@ -63,18 +63,5 @@
 	"sp-runtime-interface",
 ]
 
-<<<<<<< HEAD
-header-backward-compatibility-test = []
 try-runtime = [ "runtime", "sp-runtime/try-runtime" ]
-serde = [ "dep:serde", "hex/serde", "log/serde" ]
-=======
-try-runtime = [
-	"runtime",
-	"sp-runtime/try-runtime",
-]
-serde = [
-	"dep:serde",
-	"hex/serde",
-	"log/serde",
-]
->>>>>>> d871bed4
+serde = [ "dep:serde", "hex/serde", "log/serde" ]