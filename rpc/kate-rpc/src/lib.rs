--- conflicted
+++ resolved
@@ -5,25 +5,16 @@
 
 use codec::{Compact, Decode, Encode, Error as DecodeError, Input};
 use da_primitives::{
-<<<<<<< HEAD
-	asdr::{AppExtrinsic, GetAppId},
-	traits::ExtendedHeader,
-	DataProof,
-=======
 	asdr::{AppExtrinsic, AppId, DataLookup, GetAppId},
 	traits::ExtendedHeader,
 	DataProof, HeaderExtension,
->>>>>>> a7dac08d
 };
 use frame_support::traits::ExtrinsicCall;
 use frame_system::{limits::BlockLength, submitted_data};
 use jsonrpc_core::{Error as RpcError, Result};
 use jsonrpc_derive::rpc;
 use kate::{com::Cell, BlockDimensions, BlsScalar, PublicParameters};
-<<<<<<< HEAD
-=======
 use kate_recovery::{index::AppDataIndex, matrix::Dimensions};
->>>>>>> a7dac08d
 use kate_rpc_runtime_api::KateParamsGetter;
 use lru::LruCache;
 use sc_client_api::{BlockBackend, StorageProvider};
@@ -44,8 +35,6 @@
 	Block: BlockT,
 	SDFilter: submitted_data::Filter<CallOf<Block>>,
 {
-<<<<<<< HEAD
-=======
 	#[rpc(name = "kate_queryAppData")]
 	fn query_app_data(
 		&self,
@@ -53,7 +42,6 @@
 		at: Option<HashOf<Block>>,
 	) -> Result<Vec<Option<Vec<u8>>>>;
 
->>>>>>> a7dac08d
 	#[rpc(name = "kate_queryProof")]
 	fn query_proof(&self, cells: Vec<Cell>, at: Option<HashOf<Block>>) -> Result<Vec<u8>>;
 
@@ -107,7 +95,6 @@
 }
 
 impl<Client, Block> Kate<Client, Block>
-<<<<<<< HEAD
 where
 	Block: BlockT,
 	Block::Extrinsic: GetAppId,
@@ -119,33 +106,6 @@
 		+ StorageProvider<Block, sc_client_db::Backend<Block>>,
 	Client::Api: KateParamsGetter<Block>,
 {
-	fn block_id(&self, at: Option<<Block as BlockT>::Hash>) -> BlockId<Block> {
-		let hash = at.unwrap_or_else(|| self.client.info().best_hash);
-		BlockId::Hash(hash)
-	}
-}
-
-impl<Client, Block, SDFilter> KateApi<Block, SDFilter> for Kate<Client, Block>
-where
-	Block: BlockT,
-	Block::Extrinsic: GetAppId + ExtrinsicCall,
-=======
-where
-	Block: BlockT,
-	Block::Extrinsic: GetAppId,
->>>>>>> a7dac08d
-	Block::Header: ExtendedHeader,
-	Client: Send + Sync + 'static,
-	Client: HeaderBackend<Block>
-		+ ProvideRuntimeApi<Block>
-		+ BlockBackend<Block>
-		+ StorageProvider<Block, sc_client_db::Backend<Block>>,
-	Client::Api: KateParamsGetter<Block>,
-	SDFilter: submitted_data::Filter<CallOf<Block>>,
-	<<Block as BlockT>::Extrinsic as Extrinsic>::Call: Clone,
-{
-<<<<<<< HEAD
-=======
 	fn block_id(&self, at: Option<<Block as BlockT>::Hash>) -> BlockId<Block> {
 		let hash = at.unwrap_or_else(|| self.client.info().best_hash);
 		BlockId::Hash(hash)
@@ -191,10 +151,6 @@
 			.get_block_length(&block_id)
 			.map_err(|e| internal_err!("Block Length cannot be fetched: {:?}", e))?;
 
-		let rows: usize = block_length.rows as usize;
-		let cols: usize = block_length.cols as usize;
-		let chunk_size: usize = block_length.chunk_size() as usize;
-
 		if !block_ext_cache.contains(&block_hash) {
 			// build block data extension and cache it
 			let xts_by_id: Vec<AppExtrinsic> = signed_block
@@ -214,9 +170,14 @@
 				.get_babe_vrf(&block_id)
 				.map_err(|e| internal_err!("Babe VRF not found for block {}: {:?}", block_id, e))?;
 
-			let (_, block, block_dims) =
-				kate::com::flatten_and_pad_block(rows, cols, chunk_size, &xts_by_id, seed)
-					.map_err(|e| internal_err!("Flatten and pad block failed: {:?}", e))?;
+			let (_, block, block_dims) = kate::com::flatten_and_pad_block(
+				block_length.rows,
+				block_length.cols,
+				block_length.chunk_size(),
+				&xts_by_id,
+				seed,
+			)
+			.map_err(|e| internal_err!("Flatten and pad block failed: {:?}", e))?;
 
 			let data = kate::com::par_extend_data_matrix(block_dims, &block)
 				.map_err(|e| internal_err!("Matrix cannot be extended: {:?}", e))?;
@@ -239,25 +200,19 @@
 			size: *size,
 		};
 
-		let rows: u16 = block_dims
-			.rows
+		let dimensions: Dimensions = block_dims
+			.clone()
 			.try_into()
-			.map_err(|e| internal_err!("Invalid rows number: {:?}", e))?;
-
-		let cols: u16 = block_dims
-			.cols
-			.try_into()
-			.map_err(|e| internal_err!("Invalid cols number: {:?}", e))?;
+			.map_err(|e| internal_err!("Invalid dimensions: {:?}", e))?;
 
 		Ok(kate::com::scalars_to_rows(
 			app_id.0,
 			&app_data_index,
-			&Dimensions::new(rows, cols),
+			&dimensions,
 			ext_data,
 		))
 	}
 
->>>>>>> a7dac08d
 	//TODO allocate static thread pool, just for RPC related work, to free up resources, for the block producing processes.
 	fn query_proof(&self, cells: Vec<Cell>, at: Option<HashOf<Block>>) -> Result<Vec<u8>> {
 		let block_id = self.block_id(at);
