#![deny(unused_crate_dependencies)]
use core::num::NonZeroU16;
use std::{marker::Sync, sync::Arc};

use avail_base::metrics::RPCMetricAdapter;
use avail_core::{
	header::HeaderExtension, traits::ExtendedHeader, AppExtrinsic, AppId, DataProof,
	OpaqueExtrinsic,
};
use da_runtime::{apis::DataAvailApi, Runtime, UncheckedExtrinsic};
use frame_system::{limits::BlockLength, submitted_data};
use jsonrpsee::{
	core::{async_trait, Error as JsonRpseeError, RpcResult},
	proc_macros::rpc,
};
use kate::{
	com::Cell,
	config::{COL_EXTENSION, ROW_EXTENSION},
	gridgen::{AsBytes, EvaluationGrid, PolynomialGrid},
	pmp::m1_blst,
	Seed,
};
use kate_recovery::matrix::Dimensions;
use moka::future::Cache;
use sc_client_api::BlockBackend;
use serde::{Deserialize, Serialize};
use sp_api::ProvideRuntimeApi;
use sp_blockchain::HeaderBackend;
use sp_runtime::{
	generic::{Digest, SignedBlock},
	traits::{Block as BlockT, Header},
};

pub type HashOf<Block> = <Block as BlockT>::Hash;
#[derive(Serialize, Deserialize)]
pub struct MultiproofSer {
	pub proof: Vec<u8>,
	pub evals: Vec<u8>,
}

#[rpc(client, server)]
pub trait KateApi<Block>
where
	Block: BlockT,
{
	#[method(name = "kate_queryRows")]
	async fn query_rows(
		&self,
		rows: Vec<u32>,
		at: Option<HashOf<Block>>,
	) -> RpcResult<Vec<Option<Vec<u8>>>>;

	#[method(name = "kate_queryAppData")]
	async fn query_app_data(
		&self,
		app_id: AppId,
		at: Option<HashOf<Block>>,
	) -> RpcResult<Vec<Option<Vec<u8>>>>;

	#[method(name = "kate_queryProof")]
	async fn query_proof(&self, cells: Vec<Cell>, at: Option<HashOf<Block>>) -> RpcResult<Vec<u8>>;

	#[method(name = "kate_blockLength")]
	async fn query_block_length(&self, at: Option<HashOf<Block>>) -> RpcResult<BlockLength>;

	/// Query the multiproof for a given cell. The cells must be within the multiproof grid given
	/// by `kate::gridgen::multiproof_dims`. This returns a JSON of the following format:
	/// ```json
	/// [{
	///    "proof": "0x...",
	///    "evals": "0x...",
	/// }..]
	/// ```
	///
	/// The `proof` key contains the serialized multiproof, and the `evals` key contains the
	/// scalars in the chunk of the base grid for the given cell of the multiproof grid, stored in
	/// row-wise order.
	///
	/// The size of `evals` will correspond to the result of `kate::gridgen::multiproof_block`.
	#[method(name = "kate_queryMultiproof")]
	async fn query_multiproof(
		&self,
		cells: Vec<Cell>,
		at: Option<HashOf<Block>>,
	) -> RpcResult<Vec<MultiproofSer>>;

	#[method(name = "kate_queryDataProof")]
	async fn query_data_proof(
		&self,
		transaction_index: u32,
		at: Option<HashOf<Block>>,
	) -> RpcResult<DataProof>;
}

#[allow(clippy::type_complexity)]
pub struct Kate<Client, Block: BlockT> {
	client: Arc<Client>,
<<<<<<< HEAD
	eval_grid_cache: Cache<Block::Hash, Arc<EvaluationGrid>>,
	// Have to put dimensions here b/c it's not public in polynomialgrid
	poly_grid_cache: Cache<Block::Hash, Arc<(Dimensions, PolynomialGrid)>>,
	multiproof_srs: m1_blst::M1NoPrecomp,
=======
	block_ext_cache: RwLock<LruCache<Block::Hash, (DMatrix<BlsScalar>, BlockDimensions)>>,
>>>>>>> 98e4cc5a
}

impl<Client, Block: BlockT> Kate<Client, Block> {
	pub fn new(client: Arc<Client>) -> Self {
		const GB: u64 = 2u64.pow(30);
		Self {
			client,
			eval_grid_cache: Cache::<_, Arc<EvaluationGrid>>::builder()
				.weigher(|_, v| {
					let n_cells: u32 = v.dims().size();
					n_cells * 32 + 8
				})
				.max_capacity(GB)
				.build(),
			poly_grid_cache: Cache::<_, Arc<(Dimensions, PolynomialGrid)>>::builder()
				.weigher(|_, v| {
					let n_cells: u32 = v.0.size();
					let n_points: u32 =
						v.0.width().try_into().expect("Never more than 2^32 points");
					n_cells * 32 + n_points * 32
				})
				.max_capacity(GB)
				.build(),
			multiproof_srs: kate::testnet::multiproof_params(256, 256), // TODO: pull this from the
			                                                            // system
		}
	}
}

/// Error type of this RPC api.
pub enum Error {
	/// The transaction was not decodable.
	DecodeError,
	/// The call to runtime failed.
	RuntimeError,
}

impl From<Error> for i64 {
	fn from(e: Error) -> i64 {
		match e {
			Error::RuntimeError => 1,
			Error::DecodeError => 2,
		}
	}
}

macro_rules! internal_err {
	($($arg:tt)*) => {{
		JsonRpseeError::Custom(format!($($arg)*))
	}}
}

impl<Client, Block> Kate<Client, Block>
where
	Block: BlockT,
	Client: Send + Sync + 'static,
	Client: HeaderBackend<Block> + ProvideRuntimeApi<Block> + BlockBackend<Block>,
	Client::Api: DataAvailApi<Block>,
	UncheckedExtrinsic: TryFrom<<Block as BlockT>::Extrinsic>,
{
	fn at_or_best(&self, at: Option<<Block as BlockT>::Hash>) -> <Block as BlockT>::Hash {
		at.unwrap_or_else(|| self.client.info().best_hash)
	}

	fn get_signed_block(&self, at: Option<Block::Hash>) -> RpcResult<SignedBlock<Block>> {
		let at = self.at_or_best(at);
		self.client
			.block(at)
			.map_err(|e| internal_err!("Invalid block number: {:?}", e))?
			.ok_or_else(|| internal_err!("Missing block {}", at))
	}

	/// If feature `secure_padding_fill` is enabled then the returned seed is generated using Babe VRF.
	/// Otherwise, it will use the default `Seed` value.
	fn get_seed(&self, at: Block::Hash) -> RpcResult<Seed> {
		if cfg!(feature = "secure_padding_fill") {
			self.client
				.runtime_api()
				.babe_vrf(at)
				.map_err(|e| internal_err!("Babe VRF not found for block {}: {:?}", at, e))
		} else {
			Ok(Seed::default())
		}
	}

	async fn get_eval_grid(
		&self,
		signed_block: &SignedBlock<Block>,
	) -> RpcResult<Arc<EvaluationGrid>> {
		let block_hash = signed_block.block.header().hash();

		if self.client.info().finalized_number < *signed_block.block.header().number() {
			return Err(internal_err!(
				"Requested block {block_hash} is not finalized"
			));
		}
		self.eval_grid_cache
			.try_get_with(block_hash, async move {
				use kate::metrics::Metrics; // TODO: Rework this for the correct metrics
				let metrics = RPCMetricAdapter {};
				// build block data extension and cache it
				let t1 = std::time::Instant::now();
				let xts_by_id: Vec<AppExtrinsic> = signed_block
					.block
					.extrinsics()
					.iter()
					.cloned()
					.filter_map(|opaque| UncheckedExtrinsic::try_from(opaque).ok())
					.map(AppExtrinsic::from)
					.collect();

				// Use Babe's VRF
				let seed = self.get_seed(block_hash)?;
				let block_length: BlockLength = self
					.client
					.runtime_api()
					.block_length(block_hash)
					.map_err(|e| internal_err!("Block Length cannot be fetched: {:?}", e))?;

				let mut evals = kate::gridgen::EvaluationGrid::from_extrinsics(
					xts_by_id.clone(),
					4,
					block_length.cols.0.try_into().expect("TODO"), // 'cols' is the # of cols, so width
					block_length.rows.0.try_into().expect("TODO"), // 'rows' is the # of rows, so height
					seed,
				)
				.map_err(|e| internal_err!("Building evals grid failed: {:?}", e))?;

				let t2 = std::time::Instant::now();
				metrics.preparation_block_time(t2 - t1);

				evals = evals
					.extend_columns(NonZeroU16::new(2).expect("2>0"))
					.map_err(|e| internal_err!("Error extending grid {:?}", e))?;

				let t3 = std::time::Instant::now();
				metrics.extended_block_time(t3 - t2);

				Ok::<_, JsonRpseeError>(Arc::new(evals))
			})
			.await
			.map_err(|e: Arc<_>| internal_err!("failed to construct block: {}", e)) // Deref the arc into a reference, clone the ref
	}

	// TODO: We should probably have a metrics item for this
	async fn get_poly_grid(
		&self,
		signed_block: &SignedBlock<Block>,
	) -> RpcResult<Arc<(Dimensions, PolynomialGrid)>> {
		let block_hash = signed_block.block.header().hash();
		self.poly_grid_cache
			.try_get_with(block_hash, async move {
				let evals = self.get_eval_grid(signed_block).await?;
				let polys = evals
					.make_polynomial_grid()
					.map_err(|e| internal_err!("Error getting polynomial grid {:?}", e))?;
				Ok::<_, JsonRpseeError>(Arc::new((evals.dims(), polys)))
			})
			.await
			.map_err(|e: Arc<_>| internal_err!("failed to construct block: {}", e)) // Deref the arc into a reference, clone the ref
	}
}

#[async_trait]
impl<Client, Block> KateApiServer<Block> for Kate<Client, Block>
where
	Block: BlockT<Extrinsic = OpaqueExtrinsic>,
	<Block as BlockT>::Header: ExtendedHeader<
		<<Block as BlockT>::Header as Header>::Number,
		<Block as BlockT>::Hash,
		Digest,
		HeaderExtension,
	>,
	Client: Send + Sync + 'static,
	Client: HeaderBackend<Block> + ProvideRuntimeApi<Block> + BlockBackend<Block>,
	Client::Api: DataAvailApi<Block>,
{
	async fn query_rows(
		&self,
		rows: Vec<u32>,
		at: Option<HashOf<Block>>,
	) -> RpcResult<Vec<Option<Vec<u8>>>> {
		let at = self.at_or_best(at);

		let signed_block = self
			.client
			.block(at)
			.map_err(|e| internal_err!("Invalid block number: {:?}", e))?
			.ok_or_else(|| internal_err!("Missing block {}", at))?;

		let block_hash = signed_block.block.header().hash();

		if self.client.info().finalized_number < *signed_block.block.header().number() {
			return Err(internal_err!(
				"Requested block {block_hash} is not finalized"
			));
		}

<<<<<<< HEAD
		let evals = self.get_eval_grid(&signed_block).await?;

		rows.iter()
			.map(|i| match evals.row(*i as usize) {
				Some(row) => Ok(row
					.iter()
					.flat_map(|a| a.to_bytes().expect("Ser cannot fail"))
					.collect::<Vec<u8>>()),
				None => Err(internal_err!(
					"Invalid row {:?} index for dims {:?}",
					i,
					evals.dims()
				)),
			})
			.collect::<Result<Vec<Vec<u8>>, _>>()
=======
		let mut block_ext_cache = self
			.block_ext_cache
			.write()
			.map_err(|_| internal_err!("Block cache lock is poisoned .qed"))?;

		if !block_ext_cache.contains(&block_hash) {
			// build block data extension and cache it
			let xts_by_id: Vec<AppExtrinsic> = signed_block
				.block
				.extrinsics()
				.iter()
				.filter_map(|opaque| UncheckedExtrinsic::try_from(opaque).ok())
				.map(AppExtrinsic::from)
				.collect();

			let seed = get_seed::<Block, Client>(&self.client, at)
				.ok_or_else(|| internal_err!("Babe VRF not found for block {}", at))?;

			let block_length: BlockLength = self
				.client
				.runtime_api()
				.block_length(at)
				.map_err(|e| internal_err!("Block Length cannot be fetched: {:?}", e))?;

			let (_, block, block_dims) = kate::com::flatten_and_pad_block(
				block_length.rows,
				block_length.cols,
				block_length.chunk_size(),
				&xts_by_id,
				seed,
			)
			.map_err(|e| internal_err!("Flatten and pad block failed: {:?}", e))?;

			let metrics = RPCMetricAdapter {};
			let data = kate::com::par_extend_data_matrix(block_dims, &block, &metrics)
				.map_err(|e| internal_err!("Matrix cannot be extended: {:?}", e))?;

			block_ext_cache.put(block_hash, (data, block_dims));
		}

		let (ext_data, block_dims) = block_ext_cache
			.get(&block_hash)
			.ok_or_else(|| internal_err!("Block hash {} cannot be fetched", block_hash))?;

		let dimensions: Dimensions = (*block_dims)
			.try_into()
			.map_err(|e| internal_err!("Invalid dimensions: {:?}", e))?;

		Ok(kate::com::scalars_to_rows(&rows, &dimensions, ext_data))
>>>>>>> 98e4cc5a
	}

	async fn query_app_data(
		&self,
		app_id: AppId,
		at: Option<HashOf<Block>>,
	) -> RpcResult<Vec<Option<Vec<u8>>>> {
		let at = self.at_or_best(at);

		let signed_block = self
			.client
			.block(at)
			.map_err(|e| internal_err!("Invalid block number: {:?}", e))?
			.ok_or_else(|| internal_err!("Missing block {}", at))?;

		let block_hash = signed_block.block.header().hash();

		if self.client.info().finalized_number < *signed_block.block.header().number() {
			return Err(internal_err!(
				"Requested block {block_hash} is not finalized"
			));
		}

<<<<<<< HEAD
		let evals = self.get_eval_grid(&signed_block).await?;
		let orig_dims = non_extended_dimensions(evals.dims())?;

		let rows = evals
			.app_rows(app_id, Some(orig_dims))
			.map_err(|e| internal_err!("Failed to get app rows: {:?}", e))?;
		let mut all_rows = vec![None; orig_dims.height()];
		for (row_y, row) in rows.ok_or_else(|| internal_err!("No rows found"))? {
			all_rows[row_y] = Some(
				row.into_iter()
					.flat_map(|s| s.to_bytes().expect("Ser cannot fail"))
					.collect::<Vec<u8>>(),
			);
		}

		Ok(all_rows)
=======
		let mut block_ext_cache = self
			.block_ext_cache
			.write()
			.map_err(|_| internal_err!("Block cache lock is poisoned .qed"))?;

		if !block_ext_cache.contains(&block_hash) {
			// build block data extension and cache it
			let xts_by_id: Vec<AppExtrinsic> = signed_block
				.block
				.extrinsics()
				.iter()
				.filter_map(|opaque| UncheckedExtrinsic::try_from(opaque).ok())
				.map(AppExtrinsic::from)
				.collect();

			let block_length: BlockLength = self
				.client
				.runtime_api()
				.block_length(at)
				.map_err(|e| internal_err!("Block Length cannot be fetched: {:?}", e))?;

			let seed = get_seed::<Block, Client>(&self.client, at)
				.ok_or_else(|| internal_err!("Babe VRF not found for block {at}"))?;

			let (_, block, block_dims) = kate::com::flatten_and_pad_block(
				block_length.rows,
				block_length.cols,
				block_length.chunk_size(),
				&xts_by_id,
				seed,
			)
			.map_err(|e| internal_err!("Flatten and pad block failed: {:?}", e))?;

			let metrics = RPCMetricAdapter {};
			let data = kate::com::par_extend_data_matrix(block_dims, &block, &metrics)
				.map_err(|e| internal_err!("Matrix cannot be extended: {:?}", e))?;

			block_ext_cache.put(block_hash, (data, block_dims));
		}

		let (ext_data, _block_dims) = block_ext_cache
			.get(&block_hash)
			.ok_or_else(|| internal_err!("Block hash {} cannot be fetched", block_hash))?;

		let app_data_index = signed_block.block.header().extension().app_lookup();
		let dimensions = non_extended_dimensions(ext_data)?;

		Ok(kate::com::scalars_to_app_rows(
			app_id,
			app_data_index,
			dimensions,
			ext_data,
		))
>>>>>>> 98e4cc5a
	}

	//TODO allocate static thread pool, just for RPC related work, to free up resources, for the block producing processes.
	async fn query_proof(&self, cells: Vec<Cell>, at: Option<HashOf<Block>>) -> RpcResult<Vec<u8>> {
		let at = self.at_or_best(at);

		let signed_block = self
			.client
			.block(at)
			.map_err(|e| internal_err!("Invalid block number: {:?}", e))?
			.ok_or_else(|| internal_err!("Missing block {}", at))?;

		let block_hash = signed_block.block.header().hash();

		if self.client.info().finalized_number < *signed_block.block.header().number() {
			return Err(internal_err!(
				"Requested block {block_hash} is not finalized"
			));
		}

<<<<<<< HEAD
		let evals = self.get_eval_grid(&signed_block).await?;
		let polys = self.get_poly_grid(&signed_block).await?;
=======
		let mut block_ext_cache = self
			.block_ext_cache
			.write()
			.map_err(|_| internal_err!("Block cache lock is poisoned .qed"))?;
		let metrics = RPCMetricAdapter {};

		if !block_ext_cache.contains(&block_hash) {
			// build block data extension and cache it
			let xts_by_id: Vec<AppExtrinsic> = signed_block
				.block
				.extrinsics()
				.iter()
				.filter_map(|opaque| UncheckedExtrinsic::try_from(opaque).ok())
				.map(AppExtrinsic::from)
				.collect();

			let block_length: BlockLength = self
				.client
				.runtime_api()
				.block_length(at)
				.map_err(|e| internal_err!("Block Length cannot be fetched: {:?}", e))?;

			let seed = get_seed::<Block, Client>(&self.client, at)
				.ok_or_else(|| internal_err!("Babe VRF not found for block {at}"))?;

			let (_, block, block_dims) = kate::com::flatten_and_pad_block(
				block_length.rows,
				block_length.cols,
				block_length.chunk_size(),
				&xts_by_id,
				seed,
			)
			.map_err(|e| internal_err!("Flatten and pad block failed: {:?}", e))?;

			let data = kate::com::par_extend_data_matrix(block_dims, &block, &metrics)
				.map_err(|e| internal_err!("Matrix cannot be extended: {:?}", e))?;
			block_ext_cache.put(block_hash, (data, block_dims));
		}

		let (ext_data, _block_dims) = block_ext_cache
			.get(&block_hash)
			.ok_or_else(|| internal_err!("Block hash {} cannot be fetched", block_hash))?;
		let dimensions = non_extended_dimensions(ext_data)?;
		let block_dims = BlockDimensions::new(
			BlockLengthRows(dimensions.rows().get().into()),
			BlockLengthColumns(dimensions.cols().get().into()),
			BLOCK_CHUNK_SIZE,
		)
		.ok_or_else(|| internal_err!("Block dimensions are invalid"))?;

		let kc_public_params_raw = self.client.runtime_api().public_params(at).map_err(|e| {
			internal_err!(
				"Public params cannot be fetched on block {}: {:?}",
				block_hash,
				e
			)
		})?;
		let kc_public_params =
			unsafe { PublicParameters::from_slice_unchecked(&kc_public_params_raw) };
>>>>>>> 98e4cc5a

		let proof = cells
			.iter()
			.map(|cell| {
				// TODO: this is super annoying. reviewers, any ideas?
				let row: usize = cell
					.row
					.0
					.try_into()
					.map_err(|_| internal_err!("cell row did not fit in usize"))?;
				let col: usize = cell
					.col
					.0
					.try_into()
					.map_err(|_| internal_err!("cell row did not fit in usize"))?;
				evals
					.get::<usize, usize>(row, col)
					.ok_or(internal_err!(
						"Invalid cell {:?} for dims {:?}",
						cell,
						evals.dims()
					))
					.and_then(|data| {
						polys
							.1
							.proof(&self.multiproof_srs, cell)
							.map_err(|e| internal_err!("Unable to make proof: {:?}", e))
							.map(|proof| {
								(
									data.to_bytes().expect("Ser cannot fail"),
									proof.to_bytes().expect("Ser cannot fail"),
								)
							})
					})
			})
			.collect::<Result<Vec<_>, _>>()?
			.into_iter()
			.flat_map(|(data, proof)| [proof.to_vec(), data.to_vec()])
			.collect::<Vec<_>>()
			.concat();

		Ok(proof)
	}

	async fn query_block_length(&self, at: Option<HashOf<Block>>) -> RpcResult<BlockLength> {
		let at = self.at_or_best(at);
		let block_length = self
			.client
			.runtime_api()
			.block_length(at)
			.map_err(|e| internal_err!("Length of best block({:?}): {:?}", at, e))?;

		Ok(block_length)
	}

	async fn query_data_proof(
		&self,
		transaction_index: u32,
		at: Option<HashOf<Block>>,
	) -> RpcResult<DataProof> {
		// Fetch block
		let at = self.at_or_best(at);

		let block = self
			.client
			.block(at)
			.map_err(|e| internal_err!("Invalid block hash: {:?}", e))?
			.ok_or_else(|| internal_err!("Missing block hash {:?}", at))?
			.block;

		let calls = block
			.extrinsics()
			.iter()
			.flat_map(|extrinsic| UncheckedExtrinsic::try_from(extrinsic).ok())
			.map(|extrinsic| extrinsic.function);

		// Build the proof.
		let merkle_proof = submitted_data::calls_proof::<Runtime, _, _>(calls, transaction_index)
			.ok_or_else(|| {
			internal_err!(
				"Data proof cannot be generated for transaction index={} at block {:?}",
				transaction_index,
				at
			)
		})?;

		DataProof::try_from(&merkle_proof)
			.map_err(|e| internal_err!("Data proof cannot be loaded from merkle root: {:?}", e))
	}

	async fn query_multiproof(
		&self,
		cells: Vec<Cell>,
		at: Option<HashOf<Block>>,
	) -> RpcResult<Vec<MultiproofSer>> {
		let block = self.get_signed_block(at)?;
		let evals = self.get_eval_grid(&block).await?;
		let polys = self.get_poly_grid(&block).await?;

		let target_dims = Dimensions::new(16, 64).expect("16,64>0"); // TODO: make configurable
		let multiproofs = cells
			.iter()
			.map(|cell| {
				polys
					.1
					.multiproof(&self.multiproof_srs, cell, &evals, target_dims)
					.map_err(|e| internal_err!("Error building multiproof {:?}", e))
			})
			.collect::<Result<Vec<_>, _>>()?;

		Ok(multiproofs
			.iter()
			.map(|mp| {
				let evals = mp
					.evals
					.iter()
					.flatten()
					.flat_map(|c| c.to_bytes().unwrap())
					.collect::<Vec<u8>>();
				let proof: Vec<u8> = mp.proof.to_bytes().unwrap().into();
				MultiproofSer { proof, evals }
			})
			.collect::<Vec<_>>())
	}
}

fn non_extended_dimensions(ext_dims: Dimensions) -> RpcResult<Dimensions> {
	// Dimension of no extended matrix.
	let rows = ext_dims
		.rows()
		.get()
		.checked_div(NonZeroU16::get(ROW_EXTENSION))
		.ok_or_else(|| internal_err!("Invalid row extension"))?;
	let cols = ext_dims
		.cols()
		.get()
		.checked_div(NonZeroU16::get(COL_EXTENSION))
		.ok_or_else(|| internal_err!("Invalid col extension"))?;
	let dimensions =
		Dimensions::new_from(rows, cols).ok_or_else(|| internal_err!("Invalid dimensions"))?;

	Ok(dimensions)
}<|MERGE_RESOLUTION|>--- conflicted
+++ resolved
@@ -95,14 +95,10 @@
 #[allow(clippy::type_complexity)]
 pub struct Kate<Client, Block: BlockT> {
 	client: Arc<Client>,
-<<<<<<< HEAD
 	eval_grid_cache: Cache<Block::Hash, Arc<EvaluationGrid>>,
 	// Have to put dimensions here b/c it's not public in polynomialgrid
 	poly_grid_cache: Cache<Block::Hash, Arc<(Dimensions, PolynomialGrid)>>,
 	multiproof_srs: m1_blst::M1NoPrecomp,
-=======
-	block_ext_cache: RwLock<LruCache<Block::Hash, (DMatrix<BlsScalar>, BlockDimensions)>>,
->>>>>>> 98e4cc5a
 }
 
 impl<Client, Block: BlockT> Kate<Client, Block> {
@@ -301,73 +297,19 @@
 			));
 		}
 
-<<<<<<< HEAD
 		let evals = self.get_eval_grid(&signed_block).await?;
 
-		rows.iter()
+		Ok(rows
+			.iter()
 			.map(|i| match evals.row(*i as usize) {
-				Some(row) => Ok(row
-					.iter()
-					.flat_map(|a| a.to_bytes().expect("Ser cannot fail"))
-					.collect::<Vec<u8>>()),
-				None => Err(internal_err!(
-					"Invalid row {:?} index for dims {:?}",
-					i,
-					evals.dims()
-				)),
+				Some(row) => Some(
+					row.iter()
+						.flat_map(|a| a.to_bytes().expect("Ser cannot fail"))
+						.collect::<Vec<u8>>(),
+				),
+				None => None,
 			})
-			.collect::<Result<Vec<Vec<u8>>, _>>()
-=======
-		let mut block_ext_cache = self
-			.block_ext_cache
-			.write()
-			.map_err(|_| internal_err!("Block cache lock is poisoned .qed"))?;
-
-		if !block_ext_cache.contains(&block_hash) {
-			// build block data extension and cache it
-			let xts_by_id: Vec<AppExtrinsic> = signed_block
-				.block
-				.extrinsics()
-				.iter()
-				.filter_map(|opaque| UncheckedExtrinsic::try_from(opaque).ok())
-				.map(AppExtrinsic::from)
-				.collect();
-
-			let seed = get_seed::<Block, Client>(&self.client, at)
-				.ok_or_else(|| internal_err!("Babe VRF not found for block {}", at))?;
-
-			let block_length: BlockLength = self
-				.client
-				.runtime_api()
-				.block_length(at)
-				.map_err(|e| internal_err!("Block Length cannot be fetched: {:?}", e))?;
-
-			let (_, block, block_dims) = kate::com::flatten_and_pad_block(
-				block_length.rows,
-				block_length.cols,
-				block_length.chunk_size(),
-				&xts_by_id,
-				seed,
-			)
-			.map_err(|e| internal_err!("Flatten and pad block failed: {:?}", e))?;
-
-			let metrics = RPCMetricAdapter {};
-			let data = kate::com::par_extend_data_matrix(block_dims, &block, &metrics)
-				.map_err(|e| internal_err!("Matrix cannot be extended: {:?}", e))?;
-
-			block_ext_cache.put(block_hash, (data, block_dims));
-		}
-
-		let (ext_data, block_dims) = block_ext_cache
-			.get(&block_hash)
-			.ok_or_else(|| internal_err!("Block hash {} cannot be fetched", block_hash))?;
-
-		let dimensions: Dimensions = (*block_dims)
-			.try_into()
-			.map_err(|e| internal_err!("Invalid dimensions: {:?}", e))?;
-
-		Ok(kate::com::scalars_to_rows(&rows, &dimensions, ext_data))
->>>>>>> 98e4cc5a
+			.collect::<Vec<Option<Vec<u8>>>>())
 	}
 
 	async fn query_app_data(
@@ -391,7 +333,6 @@
 			));
 		}
 
-<<<<<<< HEAD
 		let evals = self.get_eval_grid(&signed_block).await?;
 		let orig_dims = non_extended_dimensions(evals.dims())?;
 
@@ -408,61 +349,6 @@
 		}
 
 		Ok(all_rows)
-=======
-		let mut block_ext_cache = self
-			.block_ext_cache
-			.write()
-			.map_err(|_| internal_err!("Block cache lock is poisoned .qed"))?;
-
-		if !block_ext_cache.contains(&block_hash) {
-			// build block data extension and cache it
-			let xts_by_id: Vec<AppExtrinsic> = signed_block
-				.block
-				.extrinsics()
-				.iter()
-				.filter_map(|opaque| UncheckedExtrinsic::try_from(opaque).ok())
-				.map(AppExtrinsic::from)
-				.collect();
-
-			let block_length: BlockLength = self
-				.client
-				.runtime_api()
-				.block_length(at)
-				.map_err(|e| internal_err!("Block Length cannot be fetched: {:?}", e))?;
-
-			let seed = get_seed::<Block, Client>(&self.client, at)
-				.ok_or_else(|| internal_err!("Babe VRF not found for block {at}"))?;
-
-			let (_, block, block_dims) = kate::com::flatten_and_pad_block(
-				block_length.rows,
-				block_length.cols,
-				block_length.chunk_size(),
-				&xts_by_id,
-				seed,
-			)
-			.map_err(|e| internal_err!("Flatten and pad block failed: {:?}", e))?;
-
-			let metrics = RPCMetricAdapter {};
-			let data = kate::com::par_extend_data_matrix(block_dims, &block, &metrics)
-				.map_err(|e| internal_err!("Matrix cannot be extended: {:?}", e))?;
-
-			block_ext_cache.put(block_hash, (data, block_dims));
-		}
-
-		let (ext_data, _block_dims) = block_ext_cache
-			.get(&block_hash)
-			.ok_or_else(|| internal_err!("Block hash {} cannot be fetched", block_hash))?;
-
-		let app_data_index = signed_block.block.header().extension().app_lookup();
-		let dimensions = non_extended_dimensions(ext_data)?;
-
-		Ok(kate::com::scalars_to_app_rows(
-			app_id,
-			app_data_index,
-			dimensions,
-			ext_data,
-		))
->>>>>>> 98e4cc5a
 	}
 
 	//TODO allocate static thread pool, just for RPC related work, to free up resources, for the block producing processes.
@@ -483,70 +369,8 @@
 			));
 		}
 
-<<<<<<< HEAD
 		let evals = self.get_eval_grid(&signed_block).await?;
 		let polys = self.get_poly_grid(&signed_block).await?;
-=======
-		let mut block_ext_cache = self
-			.block_ext_cache
-			.write()
-			.map_err(|_| internal_err!("Block cache lock is poisoned .qed"))?;
-		let metrics = RPCMetricAdapter {};
-
-		if !block_ext_cache.contains(&block_hash) {
-			// build block data extension and cache it
-			let xts_by_id: Vec<AppExtrinsic> = signed_block
-				.block
-				.extrinsics()
-				.iter()
-				.filter_map(|opaque| UncheckedExtrinsic::try_from(opaque).ok())
-				.map(AppExtrinsic::from)
-				.collect();
-
-			let block_length: BlockLength = self
-				.client
-				.runtime_api()
-				.block_length(at)
-				.map_err(|e| internal_err!("Block Length cannot be fetched: {:?}", e))?;
-
-			let seed = get_seed::<Block, Client>(&self.client, at)
-				.ok_or_else(|| internal_err!("Babe VRF not found for block {at}"))?;
-
-			let (_, block, block_dims) = kate::com::flatten_and_pad_block(
-				block_length.rows,
-				block_length.cols,
-				block_length.chunk_size(),
-				&xts_by_id,
-				seed,
-			)
-			.map_err(|e| internal_err!("Flatten and pad block failed: {:?}", e))?;
-
-			let data = kate::com::par_extend_data_matrix(block_dims, &block, &metrics)
-				.map_err(|e| internal_err!("Matrix cannot be extended: {:?}", e))?;
-			block_ext_cache.put(block_hash, (data, block_dims));
-		}
-
-		let (ext_data, _block_dims) = block_ext_cache
-			.get(&block_hash)
-			.ok_or_else(|| internal_err!("Block hash {} cannot be fetched", block_hash))?;
-		let dimensions = non_extended_dimensions(ext_data)?;
-		let block_dims = BlockDimensions::new(
-			BlockLengthRows(dimensions.rows().get().into()),
-			BlockLengthColumns(dimensions.cols().get().into()),
-			BLOCK_CHUNK_SIZE,
-		)
-		.ok_or_else(|| internal_err!("Block dimensions are invalid"))?;
-
-		let kc_public_params_raw = self.client.runtime_api().public_params(at).map_err(|e| {
-			internal_err!(
-				"Public params cannot be fetched on block {}: {:?}",
-				block_hash,
-				e
-			)
-		})?;
-		let kc_public_params =
-			unsafe { PublicParameters::from_slice_unchecked(&kc_public_params_raw) };
->>>>>>> 98e4cc5a
 
 		let proof = cells
 			.iter()
@@ -587,7 +411,6 @@
 			.flat_map(|(data, proof)| [proof.to_vec(), data.to_vec()])
 			.collect::<Vec<_>>()
 			.concat();
-
 		Ok(proof)
 	}
 
