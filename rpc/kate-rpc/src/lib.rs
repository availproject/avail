#![deny(unused_crate_dependencies)]
use core::num::NonZeroU16;
use std::{marker::Sync, sync::Arc};

use avail_base::metrics::avail::KateRpcMetrics;
use avail_core::{
	header::HeaderExtension, traits::ExtendedHeader, AppExtrinsic, AppId, DataProof,
	OpaqueExtrinsic,
};
use da_runtime::{apis::DataAvailApi, Runtime, UncheckedExtrinsic};
use frame_support::BoundedVec;
use frame_system::{limits::BlockLength, submitted_data};
use jsonrpsee::{
	core::{async_trait, Error as JsonRpseeError, RpcResult},
	proc_macros::rpc,
};
use kate::{
	com::Cell,
	config::{COL_EXTENSION, ROW_EXTENSION},
	gridgen::{AsBytes, EvaluationGrid, PolynomialGrid},
	pmp::m1_blst,
	Seed,
};
use kate_recovery::matrix::Dimensions;
use moka::future::Cache;
use rayon::prelude::*;
use sc_client_api::BlockBackend;
use sp_api::ProvideRuntimeApi;
use sp_blockchain::HeaderBackend;
use sp_runtime::{
	generic::{Digest, SignedBlock},
	traits::{Block as BlockT, ConstU32, Header},
};

pub type HashOf<Block> = <Block as BlockT>::Hash;

pub type MaxRows = ConstU32<64>;
pub type Rows = BoundedVec<u32, MaxRows>;

pub type MaxCells = ConstU32<64>;
pub type Cells = BoundedVec<Cell, MaxCells>;

#[cfg(feature = "metrics")]
pub mod metrics;

/// # TODO
/// - [ ] Update type definitions for RPCs in our subxt & explorer.
#[rpc(client, server)]
pub trait KateApi<Block>
where
	Block: BlockT,
{
	#[method(name = "kate_queryRows")]
	async fn query_rows(&self, rows: Rows, at: Option<HashOf<Block>>) -> RpcResult<Vec<Vec<u8>>>;

	#[method(name = "kate_queryAppData")]
	async fn query_app_data(
		&self,
		app_id: AppId,
		at: Option<HashOf<Block>>,
	) -> RpcResult<Vec<Option<Vec<u8>>>>;

	#[method(name = "kate_queryProof")]
	async fn query_proof(&self, cells: Cells, at: Option<HashOf<Block>>) -> RpcResult<Vec<u8>>;

	#[method(name = "kate_blockLength")]
	async fn query_block_length(&self, at: Option<HashOf<Block>>) -> RpcResult<BlockLength>;

	#[method(name = "kate_queryDataProof")]
	async fn query_data_proof(
		&self,
		transaction_index: u32,
		at: Option<HashOf<Block>>,
	) -> RpcResult<DataProof>;
}

#[allow(clippy::type_complexity)]
pub struct Kate<Client, Block: BlockT> {
	client: Arc<Client>,
	eval_grid_cache: Cache<Block::Hash, Arc<EvaluationGrid>>,
	// Have to put dimensions here b/c it's not public in polynomialgrid
	poly_grid_cache: Cache<Block::Hash, Arc<(Dimensions, PolynomialGrid)>>,
	multiproof_srs: m1_blst::M1NoPrecomp,
}

impl<Client, Block: BlockT> Kate<Client, Block> {
	pub fn new(client: Arc<Client>) -> Self {
		const GB: u64 = 2u64.pow(30);
		Self {
			client,
			eval_grid_cache: Cache::<_, Arc<EvaluationGrid>>::builder()
				.weigher(|_, v| {
					let n_cells: u32 = v.dims().size();
					n_cells * 32 + 8
				})
				.max_capacity(GB)
				.build(),
			poly_grid_cache: Cache::<_, Arc<(Dimensions, PolynomialGrid)>>::builder()
				.weigher(|_, v| {
					let n_cells: u32 = v.0.size();
					let n_points: u32 =
						v.0.width().try_into().expect("Never more than 2^32 points");
					n_cells * 32 + n_points * 32
				})
				.max_capacity(GB)
				.build(),
			multiproof_srs: kate::couscous::multiproof_params(),
		}
	}
}

/// Error type of this RPC api.
pub enum Error {
	/// The transaction was not decodable.
	DecodeError,
	/// The call to runtime failed.
	RuntimeError,
}

impl From<Error> for i64 {
	fn from(e: Error) -> i64 {
		match e {
			Error::RuntimeError => 1,
			Error::DecodeError => 2,
		}
	}
}

macro_rules! internal_err {
	($($arg:tt)*) => {{
		JsonRpseeError::Custom(format!($($arg)*))
	}}
}

impl<Client, Block> Kate<Client, Block>
where
	Block: BlockT,
	Client: Send + Sync + 'static,
	Client: HeaderBackend<Block> + ProvideRuntimeApi<Block> + BlockBackend<Block>,
	Client::Api: DataAvailApi<Block>,
	UncheckedExtrinsic: TryFrom<<Block as BlockT>::Extrinsic>,
{
	fn at_or_best(&self, at: Option<<Block as BlockT>::Hash>) -> <Block as BlockT>::Hash {
		at.unwrap_or_else(|| self.client.info().best_hash)
	}

	fn is_block_finalized(&self, block: &SignedBlock<Block>) -> Result<(), JsonRpseeError> {
		let block_header = block.block.header();
		let (block_hash, block_number) = (block_header.hash(), *block_header.number());

		if self.client.info().finalized_number < block_number {
			return Err(internal_err!(
				"Requested block {block_hash} is not finalized"
			));
		}

		Ok(())
	}

	fn get_signed_block(&self, at: Option<Block::Hash>) -> RpcResult<SignedBlock<Block>> {
		let at = self.at_or_best(at);
		self.client
			.block(at)
			.map_err(|e| internal_err!("Invalid block number: {:?}", e))?
			.ok_or_else(|| internal_err!("Missing block {}", at))
	}

	fn get_signed_and_finalized_block(
		&self,
		at: Option<Block::Hash>,
	) -> RpcResult<SignedBlock<Block>> {
		let signed_block = self.get_signed_block(at)?;
		self.is_block_finalized(&signed_block)?;
		Ok(signed_block)
	}

	/// If feature `secure_padding_fill` is enabled then the returned seed is generated using Babe VRF.
	/// Otherwise, it will use the default `Seed` value.
	fn get_seed(&self, at: Block::Hash) -> RpcResult<Seed> {
		if cfg!(feature = "secure_padding_fill") {
			self.client
				.runtime_api()
				.babe_vrf(at)
				.map_err(|e| internal_err!("Babe VRF not found for block {}: {:?}", at, e))
		} else {
			Ok(Seed::default())
		}
	}

	/// The signed_block needs to be finalized.
	async fn get_eval_grid(
		&self,
		signed_block: &SignedBlock<Block>,
	) -> RpcResult<Arc<EvaluationGrid>> {
		let block_hash = signed_block.block.header().hash();

		self.eval_grid_cache
			.try_get_with(block_hash, async move {
				// build block data extension and cache it
				let xts_by_id: Vec<AppExtrinsic> = signed_block
					.block
					.extrinsics()
					.iter()
					.cloned()
					.filter_map(|opaque| UncheckedExtrinsic::try_from(opaque).ok())
					.map(AppExtrinsic::from)
					.collect();

				// Use Babe's VRF
				let seed = self.get_seed(block_hash)?;
				let block_length: BlockLength = self
					.client
					.runtime_api()
					.block_length(block_hash)
					.map_err(|e| internal_err!("Block Length cannot be fetched: {:?}", e))?;

				let mut evals = kate::gridgen::EvaluationGrid::from_extrinsics(
					xts_by_id.clone(),
					4,
					block_length.cols.0.try_into().expect("TODO"), // 'cols' is the # of cols, so width
					block_length.rows.0.try_into().expect("TODO"), // 'rows' is the # of rows, so height
					seed,
				)
				.map_err(|e| internal_err!("Building evals grid failed: {:?}", e))?;

				evals = evals
					.extend_columns(NonZeroU16::new(2).expect("2>0"))
					.map_err(|e| internal_err!("Error extending grid {:?}", e))?;

				Ok::<_, JsonRpseeError>(Arc::new(evals))
			})
			.await
			.map_err(|e: Arc<_>| internal_err!("failed to construct block: {}", e)) // Deref the arc into a reference, clone the ref
	}

	// TODO: We should probably have a metrics item for this
	async fn get_poly_grid(
		&self,
		signed_block: &SignedBlock<Block>,
	) -> RpcResult<Arc<(Dimensions, PolynomialGrid)>> {
		let block_hash = signed_block.block.header().hash();
		self.poly_grid_cache
			.try_get_with(block_hash, async move {
				let evals = self.get_eval_grid(signed_block).await?;
				let polys = evals
					.make_polynomial_grid()
					.map_err(|e| internal_err!("Error getting polynomial grid {:?}", e))?;
				Ok::<_, JsonRpseeError>(Arc::new((evals.dims(), polys)))
			})
			.await
			.map_err(|e: Arc<_>| internal_err!("failed to construct block: {}", e)) // Deref the arc into a reference, clone the ref
	}
}

#[async_trait]
impl<Client, Block> KateApiServer<Block> for Kate<Client, Block>
where
	Block: BlockT<Extrinsic = OpaqueExtrinsic>,
	<Block as BlockT>::Header: ExtendedHeader<
		<<Block as BlockT>::Header as Header>::Number,
		<Block as BlockT>::Hash,
		Digest,
		HeaderExtension,
	>,
	Client: Send + Sync + 'static,
	Client: HeaderBackend<Block> + ProvideRuntimeApi<Block> + BlockBackend<Block>,
	Client::Api: DataAvailApi<Block>,
{
<<<<<<< HEAD
	async fn query_rows(&self, rows: Rows, at: Option<HashOf<Block>>) -> RpcResult<Vec<Vec<u8>>> {
=======
	async fn query_rows(
		&self,
		rows: Vec<u32>,
		at: Option<HashOf<Block>>,
	) -> RpcResult<Vec<Vec<u8>>> {
		let execution_start = std::time::Instant::now();

>>>>>>> d438abe9
		let signed_block = self.get_signed_and_finalized_block(at)?;
		let evals = self.get_eval_grid(&signed_block).await?;

		let mut data_rows = Vec::with_capacity(rows.len());
		for index in rows {
			let Some(data) = evals.row(index as usize) else {
				return Err(internal_err!("Non existing row: {:?}", index));
			};
			let data: Vec<u8> = data
				.iter()
				.flat_map(|a| a.to_bytes().expect("Ser cannot fail"))
				.collect();

			data_rows.push(data);
		}

		// Execution Time Metric
		KateRpcMetrics::observe_query_rows_execution_time(execution_start.elapsed());

		Ok(data_rows)
	}

	async fn query_app_data(
		&self,
		app_id: AppId,
		at: Option<HashOf<Block>>,
	) -> RpcResult<Vec<Option<Vec<u8>>>> {
		let execution_start = std::time::Instant::now();

		let signed_block = self.get_signed_and_finalized_block(at)?;
		let evals = self.get_eval_grid(&signed_block).await?;

		let extended_dims = evals.dims();
		let orig_dims = non_extended_dimensions(extended_dims)?;

		let rows = evals
			.app_rows(app_id, Some(orig_dims))
			.map_err(|e| internal_err!("Failed to get app rows: {:?}", e))?;
		let Some(rows) = rows else {
			return Err(internal_err!("No rows found"));
		};

		let mut div = 1;
		if extended_dims.height() == 2 * orig_dims.height() {
			div = 2;
		}

		let mut all_rows = vec![None; orig_dims.height()];
		for (mut row_y, row) in rows {
			row_y /= div;
			all_rows[row_y] = Some(
				row.into_iter()
					.flat_map(|s| s.to_bytes().expect("Ser cannot fail"))
					.collect::<Vec<u8>>(),
			);
		}

		// Execution Time Metric
		KateRpcMetrics::observe_query_app_data_execution_time(execution_start.elapsed());

		Ok(all_rows)
	}

<<<<<<< HEAD
	async fn query_proof(&self, cells: Cells, at: Option<HashOf<Block>>) -> RpcResult<Vec<u8>> {
=======
	//TODO allocate static thread pool, just for RPC related work, to free up resources, for the block producing processes.
	async fn query_proof(&self, cells: Vec<Cell>, at: Option<HashOf<Block>>) -> RpcResult<Vec<u8>> {
		let execution_start = std::time::Instant::now();

>>>>>>> d438abe9
		let signed_block = self.get_signed_and_finalized_block(at)?;
		let evals = self.get_eval_grid(&signed_block).await?;
		let polys = self.get_poly_grid(&signed_block).await?;

		let proof = cells
			.par_iter()
			.map(|cell| {
				let Ok(row) = usize::try_from(cell.row.0) else {
					return Err(internal_err!("cell row did not fit in usize"));
				};
				let Ok(col) = usize::try_from(cell.col.0) else {
					return Err(internal_err!("cell row did not fit in usize"));
				};
				let Some(data) = evals.get::<usize, usize>(row, col) else {
					let e = internal_err!("Invalid cell {:?} for dims {:?}", cell, evals.dims());
					return Err(e);
				};
				let proof = match polys.1.proof(&self.multiproof_srs, cell) {
					Ok(x) => x,
					Err(e) => return Err(internal_err!("Unable to make proof: {:?}", e)),
				};

				let data = data.to_bytes().expect("Ser cannot fail").to_vec();
				let proof = proof.to_bytes().expect("Ser cannot fail").to_vec();

				Ok([proof, data].into_iter().flatten().collect::<Vec<_>>())
			})
			.collect::<Result<Vec<_>, _>>()?;
		let proof: Vec<u8> = proof.into_iter().flatten().collect();

		// Execution Time Metric
		KateRpcMetrics::observe_query_proof_execution_time(execution_start.elapsed());

		Ok(proof)
	}

	async fn query_block_length(&self, at: Option<HashOf<Block>>) -> RpcResult<BlockLength> {
		let execution_start = std::time::Instant::now();

		let at = self.at_or_best(at);
		let api = self.client.runtime_api();
		let block_length = api
			.block_length(at)
			.map_err(|e| internal_err!("Length of best block({:?}): {:?}", at, e))?;

		// Execution Time Metric
		KateRpcMetrics::observe_query_block_length_execution_time(execution_start.elapsed());

		Ok(block_length)
	}

	async fn query_data_proof(
		&self,
		transaction_index: u32,
		at: Option<HashOf<Block>>,
	) -> RpcResult<DataProof> {
		let execution_start = std::time::Instant::now();

		let block = self.get_signed_block(at)?.block;
		let calls = block
			.extrinsics()
			.iter()
			.flat_map(|extrinsic| UncheckedExtrinsic::try_from(extrinsic).ok())
			.map(|extrinsic| extrinsic.function);

		// Build the proof.
		let merkle_proof = submitted_data::calls_proof::<Runtime, _, _>(calls, transaction_index)
			.ok_or_else(|| {
			internal_err!(
				"Data proof cannot be generated for transaction index={} at block {:?}",
				transaction_index,
				at
			)
		})?;

		let data_proof = DataProof::try_from(&merkle_proof)
			.map_err(|e| internal_err!("Data proof cannot be loaded from merkle root: {:?}", e));

		// Execution Time Metric
		KateRpcMetrics::observe_query_data_proof_execution_time(execution_start.elapsed());

		data_proof
	}
}

fn non_extended_dimensions(ext_dims: Dimensions) -> RpcResult<Dimensions> {
	// Dimension of no extended matrix.
	let rows = ext_dims
		.rows()
		.get()
		.checked_div(NonZeroU16::get(ROW_EXTENSION))
		.ok_or_else(|| internal_err!("Invalid row extension"))?;
	let cols = ext_dims
		.cols()
		.get()
		.checked_div(NonZeroU16::get(COL_EXTENSION))
		.ok_or_else(|| internal_err!("Invalid col extension"))?;
	let dimensions =
		Dimensions::new_from(rows, cols).ok_or_else(|| internal_err!("Invalid dimensions"))?;

	Ok(dimensions)
}<|MERGE_RESOLUTION|>--- conflicted
+++ resolved
@@ -266,17 +266,9 @@
 	Client: HeaderBackend<Block> + ProvideRuntimeApi<Block> + BlockBackend<Block>,
 	Client::Api: DataAvailApi<Block>,
 {
-<<<<<<< HEAD
 	async fn query_rows(&self, rows: Rows, at: Option<HashOf<Block>>) -> RpcResult<Vec<Vec<u8>>> {
-=======
-	async fn query_rows(
-		&self,
-		rows: Vec<u32>,
-		at: Option<HashOf<Block>>,
-	) -> RpcResult<Vec<Vec<u8>>> {
 		let execution_start = std::time::Instant::now();
 
->>>>>>> d438abe9
 		let signed_block = self.get_signed_and_finalized_block(at)?;
 		let evals = self.get_eval_grid(&signed_block).await?;
 
@@ -340,14 +332,9 @@
 		Ok(all_rows)
 	}
 
-<<<<<<< HEAD
 	async fn query_proof(&self, cells: Cells, at: Option<HashOf<Block>>) -> RpcResult<Vec<u8>> {
-=======
-	//TODO allocate static thread pool, just for RPC related work, to free up resources, for the block producing processes.
-	async fn query_proof(&self, cells: Vec<Cell>, at: Option<HashOf<Block>>) -> RpcResult<Vec<u8>> {
 		let execution_start = std::time::Instant::now();
 
->>>>>>> d438abe9
 		let signed_block = self.get_signed_and_finalized_block(at)?;
 		let evals = self.get_eval_grid(&signed_block).await?;
 		let polys = self.get_poly_grid(&signed_block).await?;
