#![deny(unused_crate_dependencies)]
use std::{num::NonZeroUsize, sync::Arc, vec};

use avail_base::metrics::RPCMetricAdapter;
use da_primitives::{
	asdr::{AppExtrinsic, AppId},
	traits::ExtendedHeader,
<<<<<<< HEAD
	DataProof,
=======
	DataProof, OpaqueExtrinsic,
>>>>>>> 3512e300
};
use da_runtime::{apis::DataAvailApi, Runtime, UncheckedExtrinsic};
use frame_system::{limits::BlockLength, submitted_data};
use jsonrpsee::{
	core::{async_trait, Error as JsonRpseeError, RpcResult},
	proc_macros::rpc,
};
<<<<<<< HEAD
use kate::{
	com::Cell,
	grid::{Dimensions, Grid as GridTrait},
	gridgen::{AsBytes, EvaluationGrid, PolynomialGrid},
	pmp::m1_blst,
};
use kate_rpc_runtime_api::KateParamsGetter;
use moka::sync::Cache;
=======
use kate::{com::Cell, BlockDimensions, BlsScalar, PublicParameters, Seed};
use kate_recovery::{index::AppDataIndex, matrix::Dimensions};
use lru::LruCache;
>>>>>>> 3512e300
use sc_client_api::BlockBackend;
use serde::{Deserialize, Serialize};
use sp_api::ProvideRuntimeApi;
use sp_blockchain::HeaderBackend;
use sp_runtime::{
	generic::{BlockId, SignedBlock},
	traits::{Block as BlockT, Extrinsic, Header},
};

pub type HashOf<Block> = <Block as BlockT>::Hash;

#[rpc(client, server)]
pub trait KateApi<Block>
where
	Block: BlockT,
{
	#[method(name = "kate_queryRows")]
	async fn query_rows(
		&self,
		rows: Vec<u32>,
		at: Option<HashOf<Block>>,
	) -> RpcResult<Vec<Option<Vec<u8>>>>;

	#[method(name = "kate_queryAppData")]
	async fn query_app_data(
		&self,
		app_id: AppId,
		at: Option<HashOf<Block>>,
	) -> RpcResult<Vec<Option<Vec<u8>>>>;

	#[method(name = "kate_queryProof")]
	async fn query_proof(&self, cells: Vec<Cell>, at: Option<HashOf<Block>>) -> RpcResult<Vec<u8>>;

	#[method(name = "kate_blockLength")]
	async fn query_block_length(&self, at: Option<HashOf<Block>>) -> RpcResult<BlockLength>;

	/// Query the multiproof for a given cell. The cells must be within the multiproof grid given
	/// by `kate::gridgen::multiproof_dims`. This returns a JSON of the following format:
	/// ```json
	/// [{
	///    "proof": "0x...",
	///    "evals": "0x...",
	/// }..]
	/// ```
	///
	/// The `proof` key contains the serialized multiproof, and the `evals` key contains the
	/// scalars in the chunk of the base grid for the given cell of the multiproof grid, stored in
	/// row-wise order.
	///
	/// The size of `evals` will correspond to the result of `kate::gridgen::multiproof_block`.
	#[method(name = "kate_queryMultiProof")]
	async fn query_multiproof(
		&self,
		cells: Vec<Cell>,
		at: Option<HashOf<Block>>,
	) -> RpcResult<Vec<MultiproofSer>>;

	#[method(name = "kate_queryDataProof")]
	async fn query_data_proof(
		&self,
		data_index: u32,
		at: Option<HashOf<Block>>,
	) -> RpcResult<DataProof>;
}

struct Grid {
	evals: EvaluationGrid,
	polys: PolynomialGrid,
}
pub struct Kate<Client, Block: BlockT> {
	client: Arc<Client>,
	block_ext_cache: Cache<Block::Hash, Arc<Grid>>,
	multiproof_srs: m1_blst::M1NoPrecomp,
}

impl<Client, Block> Kate<Client, Block>
where
	Block: BlockT,
{
	pub fn new(client: Arc<Client>) -> Self {
		const GB: u64 = 2u64.pow(30);
		Self {
			client,
			block_ext_cache: Cache::<_, Arc<Grid>>::builder()
				.weigher(|_, v| (v.evals.dims.n_cells() * 2 * 32) as u32)
				.thread_pool_enabled(false) // TODO: decide if this should be true
				.max_capacity(GB)
				.build(),
			multiproof_srs: kate::testnet::multiproof_params(256, 256),
		}
	}
}

/// Error type of this RPC api.
pub enum Error {
	/// The transaction was not decodable.
	DecodeError,
	/// The call to runtime failed.
	RuntimeError,
}

impl From<Error> for i64 {
	fn from(e: Error) -> i64 {
		match e {
			Error::RuntimeError => 1,
			Error::DecodeError => 2,
		}
	}
}

macro_rules! internal_err {
	($($arg:tt)*) => {{
		JsonRpseeError::Custom(format!($($arg)*))
	}}
}

/// If feature `secure_padding_fill` is enabled then the returned seed is generated using Babe VRF.
/// Otherwise, it will use the default `Seed` value.
fn get_seed<B, C>(client: &C, block_id: &BlockId<B>) -> Option<Seed>
where
	B: BlockT,
	C: ProvideRuntimeApi<B>,
	C::Api: DataAvailApi<B>,
{
	if cfg!(feature = "secure_padding_fill") {
		client.runtime_api().babe_vrf(block_id).ok()
	} else {
		Some(Seed::default())
	}
}

impl<Client, Block> Kate<Client, Block>
where
	Block: BlockT,
	Block::Header: ExtendedHeader,
	Client: Send + Sync + 'static,
	Client: HeaderBackend<Block> + ProvideRuntimeApi<Block> + BlockBackend<Block>,
<<<<<<< HEAD
	Client::Api: KateParamsGetter<Block>,
	UncheckedExtrinsic: TryFrom<<Block as BlockT>::Extrinsic>,
=======
	Client::Api: DataAvailApi<Block>,
>>>>>>> 3512e300
{
	fn at_or_best(&self, at: Option<<Block as BlockT>::Hash>) -> <Block as BlockT>::Hash {
		at.unwrap_or_else(|| self.client.info().best_hash)
	}

	#[inline]
	fn block_id(&self, at: Option<<Block as BlockT>::Hash>) -> BlockId<Block> {
		BlockId::Hash(self.at_or_best(at))
	}

	fn get_grid(&self, signed_block: &SignedBlock<Block>) -> RpcResult<Arc<Grid>> {
		let block_hash = signed_block.block.hash();
		let block_id = BlockId::Hash(block_hash.clone());

		let block_length: BlockLength = self
			.client
			.runtime_api()
			.get_block_length(&block_id)
			.map_err(|e| internal_err!("Block Length cannot be fetched: {:?}", e))?;

		self.block_ext_cache
			.try_get_with(block_hash, || {
				use kate::metrics::Metrics; // TODO: Just do this in the RPC
				let metrics = RPCMetricAdapter {};
				// build block data extension and cache it
				let t1 = std::time::Instant::now();
				let xts_by_id: Vec<AppExtrinsic> = signed_block
					.block
					.extrinsics()
					.iter()
					.cloned()
					.filter_map(|opaque| UncheckedExtrinsic::try_from(opaque).ok())
					.map(AppExtrinsic::from)
					.collect();

				// Use Babe's VRF
				let seed: [u8; 32] =
					self.client
						.runtime_api()
						.get_babe_vrf(&block_id)
						.map_err(|e| {
							internal_err!("Babe VRF not found for block {}: {:?}", block_id, e)
						})?;

				let mut evals = kate::gridgen::EvaluationGrid::from_extrinsics(
					xts_by_id.clone(),
					4,
					block_length.cols.as_usize(), // 'cols' is the # of cols, so width
					block_length.rows.as_usize(), // 'rows' is the # of rows, so height
					seed.clone(),
				)
				.map_err(|e| internal_err!("Building evals grid failed: {:?}", e))?;

				let t2 = std::time::Instant::now();
				metrics.preparation_block_time(t2 - t1);

				evals = evals
					.extend_columns(2)
					.map_err(|e| internal_err!("Error extending grid {:?}", e))?;

				let t3 = std::time::Instant::now();
				metrics.extended_block_time(t3 - t2);

				let polys = evals
					.make_polynomial_grid()
					.map_err(|e| internal_err!("Error getting polynomial grid {:?}", e))?;

				Ok::<_, JsonRpseeError>(Arc::new(Grid { evals, polys }))
			})
			.map_err(|e: Arc<_>| internal_err!("failed to construct block: {}", e)) // Deref the arc into a reference, clone the ref
	}

	fn get_signed_block(&self, at: Option<Block::Hash>) -> RpcResult<SignedBlock<Block>> {
		let at = self.at_or_best(at);
		self.client
			.block(at)
			.map_err(|e| internal_err!("Invalid block number: {:?}", e))?
			.ok_or_else(|| internal_err!("Missing block {}", at))
	}
}

// TODO: figure out what to actually do here
use once_cell::sync::Lazy;
static PMP: Lazy<kate::pmp::m1_blst::M1NoPrecomp> =
	once_cell::sync::Lazy::new(|| kate::testnet::multiproof_params(256, 256));

#[async_trait]
impl<Client, Block> KateApiServer<Block> for Kate<Client, Block>
where
	Block: BlockT<Extrinsic = OpaqueExtrinsic>,
	Block::Header: ExtendedHeader,
	Client: Send + Sync + 'static,
	Client: HeaderBackend<Block> + ProvideRuntimeApi<Block> + BlockBackend<Block>,
<<<<<<< HEAD
	Client::Api: KateParamsGetter<Block>,
	<<Block as BlockT>::Extrinsic as Extrinsic>::Call: Clone,
	UncheckedExtrinsic: TryFrom<<Block as BlockT>::Extrinsic>,
=======
	Client::Api: DataAvailApi<Block>,
>>>>>>> 3512e300
{
	async fn query_rows(
		&self,
		rows: Vec<u32>,
		at: Option<HashOf<Block>>,
	) -> RpcResult<Vec<Option<Vec<u8>>>> {
		let signed_block = self.get_signed_block(at)?;
		let block_hash = signed_block.block.header().hash();

		if self.client.info().finalized_number < *signed_block.block.header().number() {
			return Err(internal_err!(
				"Requested block {block_hash} is not finalized"
			));
		}

<<<<<<< HEAD
		let grid = self.get_grid(&signed_block)?;

		let mut all_rows = vec![None; grid.evals.dims.height()];
		rows.iter()
			.map(|y| (*y as usize, grid.evals.row(*y as usize)))
			.for_each(|(y, row)| match row {
				Some(row) => {
					let row_bytes = row
						.iter()
						.flat_map(|s| s.to_bytes().expect("Ser cannot fail"))
						.collect();
					all_rows[y as usize] = Some(row_bytes)
				},
				_ => (),
			});
		Ok(all_rows)
=======
		let mut block_ext_cache = self
			.block_ext_cache
			.write()
			.map_err(|_| internal_err!("Block cache lock is poisoned .qed"))?;

		if !block_ext_cache.contains(&block_hash) {
			// build block data extension and cache it
			let xts_by_id: Vec<AppExtrinsic> = signed_block
				.block
				.extrinsics()
				.iter()
				.filter_map(|opaque| UncheckedExtrinsic::try_from(opaque).ok())
				.map(AppExtrinsic::from)
				.collect();

			let seed = get_seed::<Block, Client>(&self.client, &block_id)
				.ok_or_else(|| internal_err!("Babe VRF not found for block {}", block_id))?;

			let block_length: BlockLength = self
				.client
				.runtime_api()
				.block_length(&block_id)
				.map_err(|e| internal_err!("Block Length cannot be fetched: {:?}", e))?;

			let (_, block, block_dims) = kate::com::flatten_and_pad_block(
				block_length.rows,
				block_length.cols,
				block_length.chunk_size(),
				&xts_by_id,
				seed,
			)
			.map_err(|e| internal_err!("Flatten and pad block failed: {:?}", e))?;

			let metrics = RPCMetricAdapter {};
			let data = kate::com::par_extend_data_matrix(block_dims, &block, &metrics)
				.map_err(|e| internal_err!("Matrix cannot be extended: {:?}", e))?;

			block_ext_cache.put(block_hash, (data, block_dims));
		}

		let (ext_data, block_dims) = block_ext_cache
			.get(&block_hash)
			.ok_or_else(|| internal_err!("Block hash {} cannot be fetched", block_hash))?;

		let dimensions: Dimensions = (*block_dims)
			.try_into()
			.map_err(|e| internal_err!("Invalid dimensions: {:?}", e))?;

		Ok(kate::com::scalars_to_rows(&rows, &dimensions, ext_data))
>>>>>>> 3512e300
	}

	async fn query_app_data(
		&self,
		app_id: AppId,
		at: Option<HashOf<Block>>,
	) -> RpcResult<Vec<Option<Vec<u8>>>> {
		let signed_block = self.get_signed_block(at)?;
		let block_hash = signed_block.block.header().hash();
		let grid = self.get_grid(&signed_block)?;

		if self.client.info().finalized_number < *signed_block.block.header().number() {
			return Err(internal_err!(
				"Requested block {block_hash} is not finalized"
			));
		}

<<<<<<< HEAD
		let orig_height = NonZeroUsize::new(grid.evals.dims.height() / 2).ok_or(internal_err!(
			"Extended grid has height 1? This should never happen"
		))?;
		let orig_dims = Dimensions::new(grid.evals.dims.width_nz(), orig_height);

		let rows = grid
			.evals
			.app_rows(&app_id, Some(&orig_dims))
			.unwrap_or(vec![]);
		let mut all_rows = vec![None; orig_dims.height()];
		for (row_y, row) in rows {
			all_rows[row_y] = Some(
				row.into_iter()
					.flat_map(|s| s.to_bytes().expect("Ser cannot fail"))
					.collect::<Vec<u8>>(),
			);
		}

		Ok(all_rows)
=======
		let mut block_ext_cache = self
			.block_ext_cache
			.write()
			.map_err(|_| internal_err!("Block cache lock is poisoned .qed"))?;

		if !block_ext_cache.contains(&block_hash) {
			// build block data extension and cache it
			let xts_by_id: Vec<AppExtrinsic> = signed_block
				.block
				.extrinsics()
				.iter()
				.filter_map(|opaque| UncheckedExtrinsic::try_from(opaque).ok())
				.map(AppExtrinsic::from)
				.collect();

			let block_length: BlockLength = self
				.client
				.runtime_api()
				.block_length(&block_id)
				.map_err(|e| internal_err!("Block Length cannot be fetched: {:?}", e))?;

			let seed = get_seed::<Block, Client>(&self.client, &block_id)
				.ok_or_else(|| internal_err!("Babe VRF not found for block {block_id}"))?;

			let (_, block, block_dims) = kate::com::flatten_and_pad_block(
				block_length.rows,
				block_length.cols,
				block_length.chunk_size(),
				&xts_by_id,
				seed,
			)
			.map_err(|e| internal_err!("Flatten and pad block failed: {:?}", e))?;

			let metrics = RPCMetricAdapter {};
			let data = kate::com::par_extend_data_matrix(block_dims, &block, &metrics)
				.map_err(|e| internal_err!("Matrix cannot be extended: {:?}", e))?;

			block_ext_cache.put(block_hash, (data, block_dims));
		}

		let (ext_data, block_dims) = block_ext_cache
			.get(&block_hash)
			.ok_or_else(|| internal_err!("Block hash {} cannot be fetched", block_hash))?;

		let DataLookup { index, size } = signed_block.block.header().extension().app_lookup();

		let app_data_index = AppDataIndex {
			index: index
				.iter()
				.map(|i| (i.app_id.0, i.start))
				.collect::<Vec<_>>(),
			size: *size,
		};

		let dimensions: Dimensions = (*block_dims)
			.try_into()
			.map_err(|e| internal_err!("Invalid dimensions: {:?}", e))?;

		Ok(kate::com::scalars_to_app_rows(
			app_id.0,
			&app_data_index,
			&dimensions,
			ext_data,
		))
>>>>>>> 3512e300
	}

	//TODO allocate static thread pool, just for RPC related work, to free up resources, for the block producing processes.
	async fn query_proof(&self, cells: Vec<Cell>, at: Option<HashOf<Block>>) -> RpcResult<Vec<u8>> {
		let signed_block = self.get_signed_block(at)?;
		let block_hash = signed_block.block.header().hash();

		if self.client.info().finalized_number < *signed_block.block.header().number() {
			return Err(internal_err!(
				"Requested block {block_hash} is not finalized"
			));
		}

<<<<<<< HEAD
		let grid = self.get_grid(&signed_block)?;

		let proof = cells
			.iter()
			.map(|cell| {
				grid.evals
					.evals
					.get(cell.col.as_usize(), cell.row.as_usize())
					.ok_or(internal_err!(
						"Invalid cell {:?} for dims {:?}",
						cell,
						grid.evals.dims
					))
					.and_then(|data| {
						grid.polys
							.proof(&*PMP, cell)
							.map_err(|e| internal_err!("Unable to make proof: {:?}", e))
							.map(|proof| {
								(
									data.to_bytes().expect("Ser cannot fail"),
									proof.to_bytes().expect("Ser cannot fail"),
								)
							})
					})
			})
			.collect::<Result<Vec<_>, _>>()?
			.into_iter()
			.flat_map(|(data, proof)| [proof.to_vec(), data.to_vec()])
			.collect::<Vec<_>>()
			.concat();
=======
		let mut block_ext_cache = self
			.block_ext_cache
			.write()
			.map_err(|_| internal_err!("Block cache lock is poisoned .qed"))?;
		let metrics = RPCMetricAdapter {};

		if !block_ext_cache.contains(&block_hash) {
			// build block data extension and cache it
			let xts_by_id: Vec<AppExtrinsic> = signed_block
				.block
				.extrinsics()
				.iter()
				.filter_map(|opaque| UncheckedExtrinsic::try_from(opaque).ok())
				.map(AppExtrinsic::from)
				.collect();

			let block_length: BlockLength = self
				.client
				.runtime_api()
				.block_length(&block_id)
				.map_err(|e| internal_err!("Block Length cannot be fetched: {:?}", e))?;

			let seed = get_seed::<Block, Client>(&self.client, &block_id)
				.ok_or_else(|| internal_err!("Babe VRF not found for block {block_id}"))?;

			let (_, block, block_dims) = kate::com::flatten_and_pad_block(
				block_length.rows,
				block_length.cols,
				block_length.chunk_size(),
				&xts_by_id,
				seed,
			)
			.map_err(|e| internal_err!("Flatten and pad block failed: {:?}", e))?;

			let data = kate::com::par_extend_data_matrix(block_dims, &block, &metrics)
				.map_err(|e| internal_err!("Matrix cannot be extended: {:?}", e))?;
			block_ext_cache.put(block_hash, (data, block_dims));
		}

		let (ext_data, block_dims) = block_ext_cache
			.get(&block_hash)
			.ok_or_else(|| internal_err!("Block hash {} cannot be fetched", block_hash))?;
		let kc_public_params_raw =
			self.client
				.runtime_api()
				.public_params(&block_id)
				.map_err(|e| {
					internal_err!(
						"Public params cannot be fetched on block {}: {:?}",
						block_hash,
						e
					)
				})?;
		let kc_public_params =
			unsafe { PublicParameters::from_slice_unchecked(&kc_public_params_raw) };

		let proof =
			kate::com::build_proof(&kc_public_params, *block_dims, ext_data, &cells, &metrics)
				.map_err(|e| internal_err!("Proof cannot be generated: {:?}", e))?;
>>>>>>> 3512e300

		Ok(proof)
	}

	async fn query_block_length(&self, at: Option<HashOf<Block>>) -> RpcResult<BlockLength> {
		let block_id = self.block_id(at);
		let block_length = self
			.client
			.runtime_api()
			.block_length(&block_id)
			.map_err(|e| internal_err!("Length of best block({:?}): {:?}", block_id, e))?;

		Ok(block_length)
	}

	async fn query_data_proof(
		&self,
		data_index: u32,
		at: Option<HashOf<Block>>,
	) -> RpcResult<DataProof> {
		// Fetch block
		let block = self.get_signed_block(at)?.block;

		// Get Opaque Extrinsics and transform into AppUncheckedExt.
		let calls = block
			.extrinsics()
			.iter()
			.filter_map(|opaque| UncheckedExtrinsic::try_from(opaque).ok())
			.map(|app_ext| app_ext.function);

		// Build the proof.
		let merkle_proof = submitted_data::calls_proof::<Runtime, _, _>(calls, data_index)
			.ok_or_else(|| {
				internal_err!(
					"Data proof cannot be generated for index={} at block {:?}",
					data_index,
					at
				)
			})?;
		DataProof::try_from(&merkle_proof)
			.map_err(|e| internal_err!("Data proof cannot be loaded from merkle root: {:?}", e))
	}

	async fn query_multiproof(
		&self,
		cells: Vec<Cell>,
		at: Option<HashOf<Block>>,
	) -> RpcResult<Vec<MultiproofSer>> {
		let block = self.get_signed_block(at)?;
		let grid = self.get_grid(&block)?;

		let target_dims = Dimensions::new(
			NonZeroUsize::new(16).expect("16>0"),
			NonZeroUsize::new(64).expect("64>0"),
		);
		let multiproofs = cells
			.iter()
			.map(|cell| {
				grid.polys
					.multiproof(&self.multiproof_srs, cell, &grid.evals, &target_dims)
					.map_err(|e| internal_err!("Error building multiproof {:?}", e))
			})
			.collect::<Result<Vec<_>, _>>()?;

		use kate::pmp::traits::AsBytes;
		Ok(multiproofs
			.iter()
			.map(|mp| {
				let evals = mp
					.evals
					.iter()
					.flat_map(|s| s)
					.flat_map(|c| c.to_bytes().unwrap())
					.collect::<Vec<u8>>();
				let proof: Vec<u8> = mp.proof.to_bytes().unwrap().into();
				MultiproofSer { proof, evals }
			})
			.collect::<Vec<_>>())
	}
}

#[derive(Serialize, Deserialize)]
pub struct MultiproofSer {
	pub proof: Vec<u8>,
	pub evals: Vec<u8>,
}<|MERGE_RESOLUTION|>--- conflicted
+++ resolved
@@ -5,11 +5,7 @@
 use da_primitives::{
 	asdr::{AppExtrinsic, AppId},
 	traits::ExtendedHeader,
-<<<<<<< HEAD
-	DataProof,
-=======
 	DataProof, OpaqueExtrinsic,
->>>>>>> 3512e300
 };
 use da_runtime::{apis::DataAvailApi, Runtime, UncheckedExtrinsic};
 use frame_system::{limits::BlockLength, submitted_data};
@@ -17,20 +13,14 @@
 	core::{async_trait, Error as JsonRpseeError, RpcResult},
 	proc_macros::rpc,
 };
-<<<<<<< HEAD
 use kate::{
 	com::Cell,
 	grid::{Dimensions, Grid as GridTrait},
 	gridgen::{AsBytes, EvaluationGrid, PolynomialGrid},
 	pmp::m1_blst,
+	Seed,
 };
-use kate_rpc_runtime_api::KateParamsGetter;
 use moka::sync::Cache;
-=======
-use kate::{com::Cell, BlockDimensions, BlsScalar, PublicParameters, Seed};
-use kate_recovery::{index::AppDataIndex, matrix::Dimensions};
-use lru::LruCache;
->>>>>>> 3512e300
 use sc_client_api::BlockBackend;
 use serde::{Deserialize, Serialize};
 use sp_api::ProvideRuntimeApi;
@@ -168,12 +158,8 @@
 	Block::Header: ExtendedHeader,
 	Client: Send + Sync + 'static,
 	Client: HeaderBackend<Block> + ProvideRuntimeApi<Block> + BlockBackend<Block>,
-<<<<<<< HEAD
-	Client::Api: KateParamsGetter<Block>,
+	Client::Api: DataAvailApi<Block>,
 	UncheckedExtrinsic: TryFrom<<Block as BlockT>::Extrinsic>,
-=======
-	Client::Api: DataAvailApi<Block>,
->>>>>>> 3512e300
 {
 	fn at_or_best(&self, at: Option<<Block as BlockT>::Hash>) -> <Block as BlockT>::Hash {
 		at.unwrap_or_else(|| self.client.info().best_hash)
@@ -191,7 +177,7 @@
 		let block_length: BlockLength = self
 			.client
 			.runtime_api()
-			.get_block_length(&block_id)
+			.block_length(&block_id)
 			.map_err(|e| internal_err!("Block Length cannot be fetched: {:?}", e))?;
 
 		self.block_ext_cache
@@ -213,7 +199,7 @@
 				let seed: [u8; 32] =
 					self.client
 						.runtime_api()
-						.get_babe_vrf(&block_id)
+						.babe_vrf(&block_id)
 						.map_err(|e| {
 							internal_err!("Babe VRF not found for block {}: {:?}", block_id, e)
 						})?;
@@ -263,17 +249,13 @@
 #[async_trait]
 impl<Client, Block> KateApiServer<Block> for Kate<Client, Block>
 where
-	Block: BlockT<Extrinsic = OpaqueExtrinsic>,
+	Block: BlockT,
 	Block::Header: ExtendedHeader,
 	Client: Send + Sync + 'static,
 	Client: HeaderBackend<Block> + ProvideRuntimeApi<Block> + BlockBackend<Block>,
-<<<<<<< HEAD
-	Client::Api: KateParamsGetter<Block>,
+	Client::Api: DataAvailApi<Block>,
 	<<Block as BlockT>::Extrinsic as Extrinsic>::Call: Clone,
 	UncheckedExtrinsic: TryFrom<<Block as BlockT>::Extrinsic>,
-=======
-	Client::Api: DataAvailApi<Block>,
->>>>>>> 3512e300
 {
 	async fn query_rows(
 		&self,
@@ -289,7 +271,6 @@
 			));
 		}
 
-<<<<<<< HEAD
 		let grid = self.get_grid(&signed_block)?;
 
 		let mut all_rows = vec![None; grid.evals.dims.height()];
@@ -306,57 +287,6 @@
 				_ => (),
 			});
 		Ok(all_rows)
-=======
-		let mut block_ext_cache = self
-			.block_ext_cache
-			.write()
-			.map_err(|_| internal_err!("Block cache lock is poisoned .qed"))?;
-
-		if !block_ext_cache.contains(&block_hash) {
-			// build block data extension and cache it
-			let xts_by_id: Vec<AppExtrinsic> = signed_block
-				.block
-				.extrinsics()
-				.iter()
-				.filter_map(|opaque| UncheckedExtrinsic::try_from(opaque).ok())
-				.map(AppExtrinsic::from)
-				.collect();
-
-			let seed = get_seed::<Block, Client>(&self.client, &block_id)
-				.ok_or_else(|| internal_err!("Babe VRF not found for block {}", block_id))?;
-
-			let block_length: BlockLength = self
-				.client
-				.runtime_api()
-				.block_length(&block_id)
-				.map_err(|e| internal_err!("Block Length cannot be fetched: {:?}", e))?;
-
-			let (_, block, block_dims) = kate::com::flatten_and_pad_block(
-				block_length.rows,
-				block_length.cols,
-				block_length.chunk_size(),
-				&xts_by_id,
-				seed,
-			)
-			.map_err(|e| internal_err!("Flatten and pad block failed: {:?}", e))?;
-
-			let metrics = RPCMetricAdapter {};
-			let data = kate::com::par_extend_data_matrix(block_dims, &block, &metrics)
-				.map_err(|e| internal_err!("Matrix cannot be extended: {:?}", e))?;
-
-			block_ext_cache.put(block_hash, (data, block_dims));
-		}
-
-		let (ext_data, block_dims) = block_ext_cache
-			.get(&block_hash)
-			.ok_or_else(|| internal_err!("Block hash {} cannot be fetched", block_hash))?;
-
-		let dimensions: Dimensions = (*block_dims)
-			.try_into()
-			.map_err(|e| internal_err!("Invalid dimensions: {:?}", e))?;
-
-		Ok(kate::com::scalars_to_rows(&rows, &dimensions, ext_data))
->>>>>>> 3512e300
 	}
 
 	async fn query_app_data(
@@ -374,7 +304,6 @@
 			));
 		}
 
-<<<<<<< HEAD
 		let orig_height = NonZeroUsize::new(grid.evals.dims.height() / 2).ok_or(internal_err!(
 			"Extended grid has height 1? This should never happen"
 		))?;
@@ -394,72 +323,6 @@
 		}
 
 		Ok(all_rows)
-=======
-		let mut block_ext_cache = self
-			.block_ext_cache
-			.write()
-			.map_err(|_| internal_err!("Block cache lock is poisoned .qed"))?;
-
-		if !block_ext_cache.contains(&block_hash) {
-			// build block data extension and cache it
-			let xts_by_id: Vec<AppExtrinsic> = signed_block
-				.block
-				.extrinsics()
-				.iter()
-				.filter_map(|opaque| UncheckedExtrinsic::try_from(opaque).ok())
-				.map(AppExtrinsic::from)
-				.collect();
-
-			let block_length: BlockLength = self
-				.client
-				.runtime_api()
-				.block_length(&block_id)
-				.map_err(|e| internal_err!("Block Length cannot be fetched: {:?}", e))?;
-
-			let seed = get_seed::<Block, Client>(&self.client, &block_id)
-				.ok_or_else(|| internal_err!("Babe VRF not found for block {block_id}"))?;
-
-			let (_, block, block_dims) = kate::com::flatten_and_pad_block(
-				block_length.rows,
-				block_length.cols,
-				block_length.chunk_size(),
-				&xts_by_id,
-				seed,
-			)
-			.map_err(|e| internal_err!("Flatten and pad block failed: {:?}", e))?;
-
-			let metrics = RPCMetricAdapter {};
-			let data = kate::com::par_extend_data_matrix(block_dims, &block, &metrics)
-				.map_err(|e| internal_err!("Matrix cannot be extended: {:?}", e))?;
-
-			block_ext_cache.put(block_hash, (data, block_dims));
-		}
-
-		let (ext_data, block_dims) = block_ext_cache
-			.get(&block_hash)
-			.ok_or_else(|| internal_err!("Block hash {} cannot be fetched", block_hash))?;
-
-		let DataLookup { index, size } = signed_block.block.header().extension().app_lookup();
-
-		let app_data_index = AppDataIndex {
-			index: index
-				.iter()
-				.map(|i| (i.app_id.0, i.start))
-				.collect::<Vec<_>>(),
-			size: *size,
-		};
-
-		let dimensions: Dimensions = (*block_dims)
-			.try_into()
-			.map_err(|e| internal_err!("Invalid dimensions: {:?}", e))?;
-
-		Ok(kate::com::scalars_to_app_rows(
-			app_id.0,
-			&app_data_index,
-			&dimensions,
-			ext_data,
-		))
->>>>>>> 3512e300
 	}
 
 	//TODO allocate static thread pool, just for RPC related work, to free up resources, for the block producing processes.
@@ -473,7 +336,6 @@
 			));
 		}
 
-<<<<<<< HEAD
 		let grid = self.get_grid(&signed_block)?;
 
 		let proof = cells
@@ -504,67 +366,6 @@
 			.flat_map(|(data, proof)| [proof.to_vec(), data.to_vec()])
 			.collect::<Vec<_>>()
 			.concat();
-=======
-		let mut block_ext_cache = self
-			.block_ext_cache
-			.write()
-			.map_err(|_| internal_err!("Block cache lock is poisoned .qed"))?;
-		let metrics = RPCMetricAdapter {};
-
-		if !block_ext_cache.contains(&block_hash) {
-			// build block data extension and cache it
-			let xts_by_id: Vec<AppExtrinsic> = signed_block
-				.block
-				.extrinsics()
-				.iter()
-				.filter_map(|opaque| UncheckedExtrinsic::try_from(opaque).ok())
-				.map(AppExtrinsic::from)
-				.collect();
-
-			let block_length: BlockLength = self
-				.client
-				.runtime_api()
-				.block_length(&block_id)
-				.map_err(|e| internal_err!("Block Length cannot be fetched: {:?}", e))?;
-
-			let seed = get_seed::<Block, Client>(&self.client, &block_id)
-				.ok_or_else(|| internal_err!("Babe VRF not found for block {block_id}"))?;
-
-			let (_, block, block_dims) = kate::com::flatten_and_pad_block(
-				block_length.rows,
-				block_length.cols,
-				block_length.chunk_size(),
-				&xts_by_id,
-				seed,
-			)
-			.map_err(|e| internal_err!("Flatten and pad block failed: {:?}", e))?;
-
-			let data = kate::com::par_extend_data_matrix(block_dims, &block, &metrics)
-				.map_err(|e| internal_err!("Matrix cannot be extended: {:?}", e))?;
-			block_ext_cache.put(block_hash, (data, block_dims));
-		}
-
-		let (ext_data, block_dims) = block_ext_cache
-			.get(&block_hash)
-			.ok_or_else(|| internal_err!("Block hash {} cannot be fetched", block_hash))?;
-		let kc_public_params_raw =
-			self.client
-				.runtime_api()
-				.public_params(&block_id)
-				.map_err(|e| {
-					internal_err!(
-						"Public params cannot be fetched on block {}: {:?}",
-						block_hash,
-						e
-					)
-				})?;
-		let kc_public_params =
-			unsafe { PublicParameters::from_slice_unchecked(&kc_public_params_raw) };
-
-		let proof =
-			kate::com::build_proof(&kc_public_params, *block_dims, ext_data, &cells, &metrics)
-				.map_err(|e| internal_err!("Proof cannot be generated: {:?}", e))?;
->>>>>>> 3512e300
 
 		Ok(proof)
 	}
@@ -592,6 +393,7 @@
 		let calls = block
 			.extrinsics()
 			.iter()
+            .cloned()
 			.filter_map(|opaque| UncheckedExtrinsic::try_from(opaque).ok())
 			.map(|app_ext| app_ext.function);
 
