--- conflicted
+++ resolved
@@ -16,14 +16,9 @@
 rs_merkle = { version = "1.2.0", default-features = false }
 
 codec = { package = "parity-scale-codec", version = "2.0.0" }
-<<<<<<< HEAD
 da-primitives = { git = "https://github.com/maticnetwork/avail-core.git", tag = "da/v0.4.0", default-features = false }
 kate = { git = "https://github.com/maticnetwork/avail-core.git", tag = "da/v0.4.0", default-features = false }
-=======
-da-primitives = { git = "https://github.com/maticnetwork/avail-core.git", tag = "v0.3.0", default-features = false }
-kate = { git = "https://github.com/maticnetwork/avail-core.git", tag = "v0.3.0", default-features = false }
-kate-recovery = { git = "https://github.com/maticnetwork/avail-core.git", tag = "v0.3.0", default-features = false }
->>>>>>> a7dac08d
+kate-recovery = { git = "https://github.com/maticnetwork/avail-core.git", tag = "da/v0.4.0", default-features = false }
 
 frame-system-rpc-runtime-api = "4.0.0-dev"
 jsonrpc-core = "18.0.0"
