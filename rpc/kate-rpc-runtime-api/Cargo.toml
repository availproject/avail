--- conflicted
+++ resolved
@@ -5,16 +5,6 @@
 edition = "2018"
 
 [dependencies]
-<<<<<<< HEAD
-da-primitives = { git = "https://github.com/maticnetwork/avail-core.git", tag = "v0.3.0", default-features = false }
-codec = { package = "parity-scale-codec", version = "2.0.0", default-features = false, features = ["derive"] }
-sp-api = { version = "4.0.0-dev", default-features = false }
-sp-std = { version = "4.0.0-dev", default-features = false }
-sp-core = { version = "4.0.0-dev", default-features = false }
-sp-arithmetic = { version = "4.0.0-dev", default-features = false }
-frame-system = { version = "4.0.0-dev", default-features = false }
-beefy-merkle-tree = { git = "https://github.com/paritytech/substrate.git/", branch = "polkadot-v0.9.13", default-features = false }
-=======
 da-primitives = { version = "0.4", default-features = false }
 codec = { package = "parity-scale-codec", version = "3", default-features = false, features = ["derive"] }
 sp-api = { version = "4.0.0-dev", default-features = false }
@@ -23,7 +13,6 @@
 sp-arithmetic = { version = "5.0.0", default-features = false }
 frame-system = { version = "4.0.0-dev", default-features = false }
 beefy-merkle-tree = { version = "4.0.0-dev", default-features = false }
->>>>>>> d3e552ee
 serde = { version = "1.0.126", optional = true, features = ["derive"] }
 
 [features]
