[workspace]
resolver = "2"
members = [
	"base",
	"pallets/dactr",
	"pallets/mandate",
	"pallets/system",
	"pallets/vector",
	"patricia-merkle-trie",
	"client/basic-authorship",
	"runtime",
	"runtime/fuzz",
	"node",
]

[workspace.package]
authors = ["Avail Project <info@availproject.org>"]
edition = "2021"
repository = "https://github.com/availproject/avail"
license = "GNU GPLv3"
homepage = "https://www.availproject.org/"


[workspace.dependencies]
<<<<<<< HEAD
avail-core = { git = "https://github.com/availproject/avail-core.git", branch="mmp-integration", default-features = false, features = [ "runtime"] }
kate = { git = "https://github.com/availproject/avail-core", branch="mmp-integration", default-features = false }
kate-recovery = { git = "https://github.com/availproject/avail-core", branch="mmp-integration", default-features = false  }
#avail-core = { path = "../avail-core/core", default-features = false, features = [ "runtime"] }
#kate = { path = "../avail-core/kate/", default-features = false }
#kate-recovery = { path = "../avail-core/kate/recovery/", default-features = false}
=======
avail-core = { git = "https://github.com/availproject/avail-core", tag = "core-node-7", default-features = false, features = [ "runtime"] }
kate = { git = "https://github.com/availproject/avail-core", tag = "core-node-7", default-features = false }
kate-recovery = { git = "https://github.com/availproject/avail-core", tag = "core-node-7", default-features = false  }
# avail-core = { path = "../avail-core/core", default-features = false, features = [ "runtime"] }
# kate = { path = "../avail-core/kate/", default-features = false }
# kate-recovery = { path = "../avail-core/kate/recovery/", default-features = false}
>>>>>>> 64a143a5

avail-base = { path = "base", default-features = false }
da-control = { path = "pallets/dactr", default-features = false }
pallet-mandate = { path = "pallets/mandate", default-features = false }
pallet-vector = { path = "pallets/vector", default-features = false }
da-runtime = { path = "runtime", default-features = false }
kate-rpc = { path = "rpc/kate-rpc" }
testing-rpc = { path = "rpc/testing-rpc" }
patricia-merkle-trie = { path = "patricia-merkle-trie", default-features = false }

sc-basic-authorship = { path = "client/basic-authorship", default-features = false }
frame-system = { path = "pallets/system", default-features = false }
frame-system-rpc-runtime-api = { path = "pallets/system/rpc/runtime-api", default-features = false }
frame-system-benchmarking = { path = "pallets/system/benchmarking", default-features = false }


# benchmarking
criterion = { version = "0.4", default-features = false }
iai = "0.1.1"
iai-callgrind = "0.7.3" 
divan = "0.1.11"

# Logging and testing 
log = "0.4.20"
test-case = "1.2.3"
hex = "0.4"
env_logger = "0.9.1"
thiserror-no-std = "2.0.2"

# Futures, async and multi-threading
futures = "0.3.21"
futures-timer = "3.0.1"
parking_lot = "0.12.1"
once_cell = "1.17.1"
async-trait = "0.1.74"
rayon = "1.5.2"

# Macros and code generation
hex-literal = "0.3.4"
static_assertions = "1.1.0"
serde = { version = "1.0.197", default-features = false, features = ["derive"] }
serde_json = { version = "1.0", default-features = false }
derive_more = { version = "0.99.17", default-features = false, features = ["from", "into", "display"] }
scale-info = { version = "2.5.0", default-features = false, features = ["derive","serde"] }
cfg-if = "1.0"
impl-trait-for-tuples = "0.2.1"
docify = "0.2.6"

# Encryptions and hashing
sha2 = { version = "0.10.8", default-features = false }
hash256-std-hasher = { version = "0.15.2", default-features = false }
ark-bn254 = { version = "0.3.0", default-features = false, features = ["curve"] }
ark-groth16 = { version = "0.3.0", default-features = false }
ark-ec = "0.4.2"
ark-std = { version = "0.4.0", default-features = false }
ark-serialize = { version = "0.4.0", features = ["derive"], default-features = false }
ark-ff = { version = "0.3.0", default-features = false }
ark-snark = "0.4.0"
rand = "0.8"

# Misc
parity-util-mem = { version = "0.12.0", features = ["primitive-types"], default-features = false }
array-bytes = "6.1"
trie-db = { version = "0.24.0", default-features = false }
hash-db = { version = "0.15.2", default-features = false }
memory-db = { version = "0.30.0", default-features = false }
bounded-collections = { version = "0.2", default-features = false }
itertools = { version = "0.10.5", default-features = false }
jsonrpsee = { version = "0.22", features = ["server", "client", "macros"] }
moka = { version = "0.12.1", features = ["future"] }
lru = "0.7.2"
tempfile = "3.1.0"

# Ethereum
rlp = { git = "https://github.com/paritytech/parity-common.git", tag = "rlp-v0.5.2", default-features = false }
rlp-derive = "0.1.0"
primitive-types = { version = "0.12.0", default-features = false }
ethabi = { version = "18.0.0", default-features = false }
tiny-keccak = { version = "2.0.2", features = ["keccak"], default-features = false }

# Cli
clap = { version = "4.4.17", features = ["derive"] }
clap-num = "1.1.1"
clap_complete = "4.0.2"

# Polkadot 
frame-executive = { git = "https://github.com/availproject/polkadot-sdk.git", tag = "polkadot-1.7.1-patch-12", default-features = false }
sp-std = { git = "https://github.com/availproject/polkadot-sdk.git", tag = "polkadot-1.7.1-patch-12", default-features = false }
frame-support = { git = "https://github.com/availproject/polkadot-sdk.git", tag = "polkadot-1.7.1-patch-12", default-features = false }
pallet-babe = { git = "https://github.com/availproject/polkadot-sdk.git", tag = "polkadot-1.7.1-patch-12", default-features = false }
pallet-balances = { git = "https://github.com/availproject/polkadot-sdk.git", tag = "polkadot-1.7.1-patch-12", default-features = false }
pallet-timestamp = { git = "https://github.com/availproject/polkadot-sdk.git", tag = "polkadot-1.7.1-patch-12", default-features = false }
sp-core = { git = "https://github.com/availproject/polkadot-sdk.git", tag = "polkadot-1.7.1-patch-12", default-features = false }
sp-io = { git = "https://github.com/availproject/polkadot-sdk.git", tag = "polkadot-1.7.1-patch-12", default-features = false }
sp-keyring = { git = "https://github.com/availproject/polkadot-sdk.git", tag = "polkadot-1.7.1-patch-12", default-features = false }
sp-runtime = { git = "https://github.com/availproject/polkadot-sdk.git", tag = "polkadot-1.7.1-patch-12", default-features = false }
sp-arithmetic = { git = "https://github.com/availproject/polkadot-sdk.git", tag = "polkadot-1.7.1-patch-12", default-features = false }
frame-benchmarking = { git = "https://github.com/availproject/polkadot-sdk.git", tag = "polkadot-1.7.1-patch-12", default-features = false }
pallet-utility = { git = "https://github.com/availproject/polkadot-sdk.git", tag = "polkadot-1.7.1-patch-12", default-features = false }
sp-api = { git = "https://github.com/availproject/polkadot-sdk.git", tag = "polkadot-1.7.1-patch-12", default-features = false }
sc-client-api = { git = "https://github.com/availproject/polkadot-sdk.git", tag = "polkadot-1.7.1-patch-12", default-features = false }
sp-blockchain = { git = "https://github.com/availproject/polkadot-sdk.git", tag = "polkadot-1.7.1-patch-12", default-features = false }
frame-try-runtime = { git = "https://github.com/availproject/polkadot-sdk.git", tag = "polkadot-1.7.1-patch-12", default-features = false }
sp-tracing = { git = "https://github.com/availproject/polkadot-sdk.git", tag = "polkadot-1.7.1-patch-12", default-features = false }
sp-inherents = { git = "https://github.com/availproject/polkadot-sdk.git", tag = "polkadot-1.7.1-patch-12", default-features = false }
sp-version = { git = "https://github.com/availproject/polkadot-sdk.git", tag = "polkadot-1.7.1-patch-12", default-features = false }
sp-weights = { git = "https://github.com/availproject/polkadot-sdk.git", tag = "polkadot-1.7.1-patch-12", default-features = false }
api = { git = "https://github.com/availproject/polkadot-sdk.git", tag = "polkadot-1.7.1-patch-12", default-features = false }
sp-rpc = { git = "https://github.com/availproject/polkadot-sdk.git", tag = "polkadot-1.7.1-patch-12", default-features = false }
sp-storage = { git = "https://github.com/availproject/polkadot-sdk.git", tag = "polkadot-1.7.1-patch-12", default-features = false }
pallet-assets = { git = "https://github.com/availproject/polkadot-sdk.git", tag = "polkadot-1.7.1-patch-12", default-features = false }
pallet-authorship = { git = "https://github.com/availproject/polkadot-sdk.git", tag = "polkadot-1.7.1-patch-12", default-features = false }
pallet-asset-conversion = { git = "https://github.com/availproject/polkadot-sdk.git", tag = "polkadot-1.7.1-patch-12", default-features = false }
pallet-collective = { git = "https://github.com/availproject/polkadot-sdk.git", tag = "polkadot-1.7.1-patch-12", default-features = false }
sp-externalities = { git = "https://github.com/availproject/polkadot-sdk.git", tag = "polkadot-1.7.1-patch-12", default-features = false }
sp-runtime-interface = { git = "https://github.com/availproject/polkadot-sdk.git", tag = "polkadot-1.7.1-patch-12", default-features = false }
binary-merkle-tree = { git = "https://github.com/availproject/polkadot-sdk.git", tag = "polkadot-1.7.1-patch-12", default-features = false }
sp-staking = { git = "https://github.com/availproject/polkadot-sdk.git", tag = "polkadot-1.7.1-patch-12", default-features = false }
pallet-staking = { git = "https://github.com/availproject/polkadot-sdk.git", tag = "polkadot-1.7.1-patch-12", default-features = false }
pallet-staking-runtime-api = { git = "https://github.com/availproject/polkadot-sdk.git", tag = "polkadot-1.7.1-patch-12", default-features = false } 
sp-consensus-grandpa = { git = "https://github.com/availproject/polkadot-sdk.git", tag = "polkadot-1.7.1-patch-12", default-features = false }
sp-authority-discovery = { git = "https://github.com/availproject/polkadot-sdk.git", tag = "polkadot-1.7.1-patch-12", default-features = false }
sp-consensus-babe = { git = "https://github.com/availproject/polkadot-sdk.git", tag = "polkadot-1.7.1-patch-12", default-features = false }
sp-genesis-builder = { git = "https://github.com/availproject/polkadot-sdk.git", tag = "polkadot-1.7.1-patch-12", default-features = false }
sp-transaction-pool = { git = "https://github.com/availproject/polkadot-sdk.git", tag = "polkadot-1.7.1-patch-12", default-features = false }
sp-offchain = { git = "https://github.com/availproject/polkadot-sdk.git", tag = "polkadot-1.7.1-patch-12", default-features = false }
sp-session = { git = "https://github.com/availproject/polkadot-sdk.git", tag = "polkadot-1.7.1-patch-12", default-features = false }
sp-block-builder = { git = "https://github.com/availproject/polkadot-sdk.git", tag = "polkadot-1.7.1-patch-12", default-features = false }
sp-npos-elections = { git = "https://github.com/availproject/polkadot-sdk.git", tag = "polkadot-1.7.1-patch-12", default-features = false }
pallet-session = { git = "https://github.com/availproject/polkadot-sdk.git", tag = "polkadot-1.7.1-patch-12", default-features = false }
pallet-im-online = { git = "https://github.com/availproject/polkadot-sdk.git", tag = "polkadot-1.7.1-patch-12", default-features = false }
pallet-grandpa = { git = "https://github.com/availproject/polkadot-sdk.git", tag = "polkadot-1.7.1-patch-12", default-features = false }
pallet-staking-reward-curve = { git = "https://github.com/availproject/polkadot-sdk.git", tag = "polkadot-1.7.1-patch-12", default-features = false }
pallet-scheduler = { git = "https://github.com/availproject/polkadot-sdk.git", tag = "polkadot-1.7.1-patch-12", default-features = false }
pallet-indices = { git = "https://github.com/availproject/polkadot-sdk.git", tag = "polkadot-1.7.1-patch-12", default-features = false }
pallet-offences = { git = "https://github.com/availproject/polkadot-sdk.git", tag = "polkadot-1.7.1-patch-12", default-features = false }
pallet-treasury = { git = "https://github.com/availproject/polkadot-sdk.git", tag = "polkadot-1.7.1-patch-12", default-features = false }
pallet-bounties = { git = "https://github.com/availproject/polkadot-sdk.git", tag = "polkadot-1.7.1-patch-12", default-features = false }
pallet-sudo = { git = "https://github.com/availproject/polkadot-sdk.git", tag = "polkadot-1.7.1-patch-12", default-features = false }
pallet-authority-discovery = { git = "https://github.com/availproject/polkadot-sdk.git", tag = "polkadot-1.7.1-patch-12", default-features = false }
pallet-tips = { git = "https://github.com/availproject/polkadot-sdk.git", tag = "polkadot-1.7.1-patch-12", default-features = false }
pallet-bags-list = { git = "https://github.com/availproject/polkadot-sdk.git", tag = "polkadot-1.7.1-patch-12", default-features = false }
pallet-election-provider-multi-phase = { git = "https://github.com/availproject/polkadot-sdk.git", tag = "polkadot-1.7.1-patch-12", default-features = false }
frame-election-provider-support = { git = "https://github.com/availproject/polkadot-sdk.git", tag = "polkadot-1.7.1-patch-12", default-features = false }
pallet-democracy = { git = "https://github.com/availproject/polkadot-sdk.git", tag = "polkadot-1.7.1-patch-12", default-features = false }
pallet-mmr = { git = "https://github.com/availproject/polkadot-sdk.git", tag = "polkadot-1.7.1-patch-12", default-features = false }
pallet-multisig = { git = "https://github.com/availproject/polkadot-sdk.git", tag = "polkadot-1.7.1-patch-12", default-features = false }
pallet-preimage = { git = "https://github.com/availproject/polkadot-sdk.git", tag = "polkadot-1.7.1-patch-12", default-features = false }
pallet-nomination-pools = { git = "https://github.com/availproject/polkadot-sdk.git", tag = "polkadot-1.7.1-patch-12", default-features = false }
pallet-nomination-pools-runtime-api = { git = "https://github.com/availproject/polkadot-sdk.git", tag = "polkadot-1.7.1-patch-12", default-features = false }
pallet-identity = { git = "https://github.com/availproject/polkadot-sdk.git", tag = "polkadot-1.7.1-patch-12", default-features = false }
pallet-proxy = { git = "https://github.com/availproject/polkadot-sdk.git", tag = "polkadot-1.7.1-patch-12", default-features = false }
pallet-tx-pause = { git = "https://github.com/availproject/polkadot-sdk.git", tag = "polkadot-1.7.1-patch-12", default-features = false }
pallet-transaction-payment = { git = "https://github.com/availproject/polkadot-sdk.git", tag = "polkadot-1.7.1-patch-12", default-features = false }
pallet-transaction-payment-rpc = { git = "https://github.com/availproject/polkadot-sdk.git", tag = "polkadot-1.7.1-patch-12", default-features = false }
pallet-transaction-payment-rpc-runtime-api = { git = "https://github.com/availproject/polkadot-sdk.git", tag = "polkadot-1.7.1-patch-12", default-features = false }
pallet-staking-reward-fn = { git = "https://github.com/availproject/polkadot-sdk.git", tag = "polkadot-1.7.1-patch-12", default-features = false }
substrate-wasm-builder = { git = "https://github.com/availproject/polkadot-sdk.git", tag = "polkadot-1.7.1-patch-12", default-features = false }
sc-cli = { git = "https://github.com/availproject/polkadot-sdk.git", tag = "polkadot-1.7.1-patch-12", default-features = false }
sp-statement-store = { git = "https://github.com/availproject/polkadot-sdk.git", tag = "polkadot-1.7.1-patch-12", default-features = false }
sc-executor = { git = "https://github.com/availproject/polkadot-sdk.git", tag = "polkadot-1.7.1-patch-12", default-features = false }
sc-service = { git = "https://github.com/availproject/polkadot-sdk.git", tag = "polkadot-1.7.1-patch-12", default-features = false }
sc-storage-monitor = { git = "https://github.com/availproject/polkadot-sdk.git", tag = "polkadot-1.7.1-patch-12", default-features = false }
sc-telemetry = { git = "https://github.com/availproject/polkadot-sdk.git", tag = "polkadot-1.7.1-patch-12", default-features = false }
sc-keystore = { git = "https://github.com/availproject/polkadot-sdk.git", tag = "polkadot-1.7.1-patch-12", default-features = false }
sp-keystore = { git = "https://github.com/availproject/polkadot-sdk.git", tag = "polkadot-1.7.1-patch-12", default-features = false }
sc-transaction-pool = { git = "https://github.com/availproject/polkadot-sdk.git", tag = "polkadot-1.7.1-patch-12", default-features = false }
sc-transaction-pool-api = { git = "https://github.com/availproject/polkadot-sdk.git", tag = "polkadot-1.7.1-patch-12", default-features = false }
sp-transaction-storage-proof = { git = "https://github.com/availproject/polkadot-sdk.git", tag = "polkadot-1.7.1-patch-12", default-features = false }
sc-consensus-babe-rpc = { git = "https://github.com/availproject/polkadot-sdk.git", tag = "polkadot-1.7.1-patch-12", default-features = false }
sp-consensus = { git = "https://github.com/availproject/polkadot-sdk.git", tag = "polkadot-1.7.1-patch-12", default-features = false }
sc-consensus = { git = "https://github.com/availproject/polkadot-sdk.git", tag = "polkadot-1.7.1-patch-12", default-features = false }
sc-offchain = { git = "https://github.com/availproject/polkadot-sdk.git", tag = "polkadot-1.7.1-patch-12", default-features = false }
sc-consensus-grandpa-rpc = { git = "https://github.com/availproject/polkadot-sdk.git", tag = "polkadot-1.7.1-patch-12", default-features = false }
sc-consensus-grandpa = { git = "https://github.com/availproject/polkadot-sdk.git", tag = "polkadot-1.7.1-patch-12", default-features = false }
sp-timestamp = { git = "https://github.com/availproject/polkadot-sdk.git", tag = "polkadot-1.7.1-patch-12", default-features = false }
sc-consensus-babe = { git = "https://github.com/availproject/polkadot-sdk.git", tag = "polkadot-1.7.1-patch-12", default-features = false }
sc-consensus-slots = { git = "https://github.com/availproject/polkadot-sdk.git", tag = "polkadot-1.7.1-patch-12", default-features = false }
sc-network = { git = "https://github.com/availproject/polkadot-sdk.git", tag = "polkadot-1.7.1-patch-12", default-features = false }
sc-authority-discovery = { git = "https://github.com/availproject/polkadot-sdk.git", tag = "polkadot-1.7.1-patch-12", default-features = false }
sc-chain-spec = { git = "https://github.com/availproject/polkadot-sdk.git", tag = "polkadot-1.7.1-patch-12", default-features = false }
sc-client-db = { git = "https://github.com/availproject/polkadot-sdk.git", tag = "polkadot-1.7.1-patch-12", default-features = false }
sc-sync-state-rpc = { git = "https://github.com/availproject/polkadot-sdk.git", tag = "polkadot-1.7.1-patch-12", default-features = false }
sc-sysinfo = { git = "https://github.com/availproject/polkadot-sdk.git", tag = "polkadot-1.7.1-patch-12", default-features = false }
sc-network-common = { git = "https://github.com/availproject/polkadot-sdk.git", tag = "polkadot-1.7.1-patch-12", default-features = false }
sc-network-sync = { git = "https://github.com/availproject/polkadot-sdk.git", tag = "polkadot-1.7.1-patch-12", default-features = false }
mmr-rpc = { git = "https://github.com/availproject/polkadot-sdk.git", tag = "polkadot-1.7.1-patch-12", default-features = false }
sc-rpc = { git = "https://github.com/availproject/polkadot-sdk.git", tag = "polkadot-1.7.1-patch-12", default-features = false }
sc-rpc-api = { git = "https://github.com/availproject/polkadot-sdk.git", tag = "polkadot-1.7.1-patch-12", default-features = false }
sc-rpc-spec-v2 = { git = "https://github.com/availproject/polkadot-sdk.git", tag = "polkadot-1.7.1-patch-12", default-features = false }
substrate-frame-rpc-system = { git = "https://github.com/availproject/polkadot-sdk.git", tag = "polkadot-1.7.1-patch-12", default-features = false }
substrate-state-trie-migration-rpc = { git = "https://github.com/availproject/polkadot-sdk.git", tag = "polkadot-1.7.1-patch-12", default-features = false }
frame-benchmarking-cli = { git = "https://github.com/availproject/polkadot-sdk.git", tag = "polkadot-1.7.1-patch-12", default-features = false }
try-runtime-cli = { git = "https://github.com/availproject/polkadot-sdk.git", tag = "polkadot-1.7.1-patch-12", default-features = false }
substrate-build-script-utils = { git = "https://github.com/availproject/polkadot-sdk.git", tag = "polkadot-1.7.1-patch-12", default-features = false }
sp-trie = { git = "https://github.com/availproject/polkadot-sdk.git", tag = "polkadot-1.7.1-patch-12", default-features = false }
sp-state-machine = { git = "https://github.com/availproject/polkadot-sdk.git", tag = "polkadot-1.7.1-patch-12", default-features = false }


sc-block-builder = { git = "https://github.com/availproject/polkadot-sdk.git", tag = "polkadot-1.7.1-patch-12" }
sc-proposer-metrics = { git = "https://github.com/availproject/polkadot-sdk.git", tag = "polkadot-1.7.1-patch-12" }
substrate-prometheus-endpoint = { git = "https://github.com/availproject/polkadot-sdk.git", tag = "polkadot-1.7.1-patch-12" }
# substrate-test-runtime-client = { git = "https://github.com/availproject/polkadot-sdk.git", tag = "polkadot-1.7.1-patch-12" }


# Patch from forked pallets
[patch."https://github.com/availproject/polkadot-sdk.git"]
frame-system = { path = "pallets/system" }
frame-system-benchmarking = { path = "pallets/system/benchmarking" }
frame-system-rpc-runtime-api = { path = "pallets/system/rpc/runtime-api" }

[patch."https://github.com/paritytech/polkadot-sdk"]
sp-crypto-ec-utils = { git = "https://github.com/availproject/polkadot-sdk.git", tag = "polkadot-1.7.1-patch-12" }

[patch.crates-io]
# Other stuff
uint = { git = "https://github.com/paritytech/parity-common.git", tag = "uint-v0.9.5" }
rlp = { git = "https://github.com/paritytech/parity-common.git", tag = "rlp-v0.5.2" }

[workspace.lints.rust]
suspicious_double_ref_op = { level = "allow", priority = 2 }

[workspace.lints.clippy]
all = { level = "allow", priority = 0 }
correctness = { level = "warn", priority = 1 }
complexity = { level = "warn", priority = 1 }
if-same-then-else = { level = "allow", priority = 2 }
zero-prefixed-literal = { level = "allow", priority = 2 }            # 00_1000_000
type_complexity = { level = "allow", priority = 2 }                  # raison d'etre
nonminimal-bool = { level = "allow", priority = 2 }                  # maybe
borrowed-box = { level = "allow", priority = 2 }                     # Reasonable to fix this one
too-many-arguments = { level = "allow", priority = 2 }               # (Turning this on would lead to)
needless-lifetimes = { level = "allow", priority = 2 }               # generated code
unnecessary_cast = { level = "allow", priority = 2 }                 # Types may change
identity-op = { level = "allow", priority = 2 }                      # One case where we do 0 +
useless_conversion = { level = "allow", priority = 2 }               # Types may change
unit_arg = { level = "allow", priority = 2 }                         # stylistic
option-map-unit-fn = { level = "allow", priority = 2 }               # stylistic
bind_instead_of_map = { level = "allow", priority = 2 }              # stylistic
erasing_op = { level = "allow", priority = 2 }                       # E.g. 0 * DOLLARS
eq_op = { level = "allow", priority = 2 }                            # In tests we test equality.
while_immutable_condition = { level = "allow", priority = 2 }        # false positives
needless_option_as_deref = { level = "allow", priority = 2 }         # false positives
derivable_impls = { level = "allow", priority = 2 }                  # false positives
stable_sort_primitive = { level = "allow", priority = 2 }            # prefer stable sort
extra-unused-type-parameters = { level = "allow", priority = 2 }     # stylistic
default_constructed_unit_structs = { level = "allow", priority = 2 } # stylistic


## CLI


# The list of dependencies below (which can be both direct and indirect dependencies) are crates
# that are suspected to be CPU-intensive, and that are unlikely to require debugging (as some of
# their debug info might be missing) or to require to be frequently recompiled. We compile these
# dependencies with `opt-level=3` even in "dev" mode in order to make "dev" mode more usable.
# The majority of these crates are cryptographic libraries.
#
# Note that this does **not** affect crates that depend on Substrate. In other words, if you add
# a dependency on Substrate, you have to copy-paste this list in your own `Cargo.toml` (assuming
# that you want the same list). This list is only relevant when running `cargo build` from within
# the Substrate workspace.
#
# If you see an error mentioning "profile package spec ... did not match any packages", it
# probably concerns this list.
#
# This list is ordered alphabetically.
[profile.dev.package]
blake2 = { opt-level = 3 }
blake2b_simd = { opt-level = 3 }
chacha20poly1305 = { opt-level = 3 }
cranelift-codegen = { opt-level = 3 }
cranelift-wasm = { opt-level = 3 }
crc32fast = { opt-level = 3 }
crossbeam-deque = { opt-level = 3 }
# crossbeam-queue = { opt-level = 3 }
crypto-mac = { opt-level = 3 }
curve25519-dalek = { opt-level = 3 }
ed25519-dalek = { opt-level = 3 }
flate2 = { opt-level = 3 }
futures-channel = { opt-level = 3 }
hashbrown = { opt-level = 3 }
h2 = { opt-level = 3 }
hash-db = { opt-level = 3 }
hmac = { opt-level = 3 }
httparse = { opt-level = 3 }
integer-sqrt = { opt-level = 3 }
keccak = { opt-level = 3 }
librocksdb-sys = { opt-level = 3 }
libsecp256k1 = { opt-level = 3 }
libz-sys = { opt-level = 3 }
mio = { opt-level = 3 }
nalgebra = { opt-level = 3 }
num-bigint = { opt-level = 3 }
parking_lot = { opt-level = 3 }
parking_lot_core = { opt-level = 3 }
percent-encoding = { opt-level = 3 }
primitive-types = { opt-level = 3 }
ring = { opt-level = 3 }
rustls = { opt-level = 3 }
sha2 = { opt-level = 3 }
sha3 = { opt-level = 3 }
smallvec = { opt-level = 3 }
snow = { opt-level = 3 }
twox-hash = { opt-level = 3 }
x25519-dalek = { opt-level = 3 }
yamux = { opt-level = 3 }
zeroize = { opt-level = 3 }

[profile.release]
# Substrate runtime requires unwinding.
panic = "unwind"<|MERGE_RESOLUTION|>--- conflicted
+++ resolved
@@ -22,21 +22,12 @@
 
 
 [workspace.dependencies]
-<<<<<<< HEAD
 avail-core = { git = "https://github.com/availproject/avail-core.git", branch="mmp-integration", default-features = false, features = [ "runtime"] }
 kate = { git = "https://github.com/availproject/avail-core", branch="mmp-integration", default-features = false }
 kate-recovery = { git = "https://github.com/availproject/avail-core", branch="mmp-integration", default-features = false  }
 #avail-core = { path = "../avail-core/core", default-features = false, features = [ "runtime"] }
 #kate = { path = "../avail-core/kate/", default-features = false }
 #kate-recovery = { path = "../avail-core/kate/recovery/", default-features = false}
-=======
-avail-core = { git = "https://github.com/availproject/avail-core", tag = "core-node-7", default-features = false, features = [ "runtime"] }
-kate = { git = "https://github.com/availproject/avail-core", tag = "core-node-7", default-features = false }
-kate-recovery = { git = "https://github.com/availproject/avail-core", tag = "core-node-7", default-features = false  }
-# avail-core = { path = "../avail-core/core", default-features = false, features = [ "runtime"] }
-# kate = { path = "../avail-core/kate/", default-features = false }
-# kate-recovery = { path = "../avail-core/kate/recovery/", default-features = false}
->>>>>>> 64a143a5
 
 avail-base = { path = "base", default-features = false }
 da-control = { path = "pallets/dactr", default-features = false }
