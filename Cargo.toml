[workspace]
resolver = "2"
members = [
    "pallets/executive",
    "pallets/system",
    "pallets/dactr",
    "pallets/bridges/nomad/updater-manager",
    "pallets/bridges/nomad/home",
    "pallets/bridges/nomad/da-bridge",
    "runtime",
    "node",
]


[patch."https://github.com/paritytech/substrate.git"]
frame-executive = { path = "pallets/executive" }
frame-system = { path = "pallets/system" }
frame-system-benchmarking = { path = "pallets/system/benchmarking" }
frame-system-rpc-runtime-api = { path = "pallets/system/rpc/runtime-api" }
pallet-nomination-pools = { path = "pallets/nomination-pools" }
pallet-nomination-pools-runtime-api = { path = "pallets/nomination-pools/runtime-api" }

[patch.crates-io]
# Customized Local pallets

# Other stuff
<<<<<<< HEAD
uint = { git = "https://github.com/paritytech/parity-common.git", tag = "uint-v0.9.5" }
=======
>>>>>>> 3b1f5190
rlp = { git = "https://github.com/paritytech/parity-common.git", tag = "rlp-v0.5.2" }

## CLI


# The list of dependencies below (which can be both direct and indirect dependencies) are crates
# that are suspected to be CPU-intensive, and that are unlikely to require debugging (as some of
# their debug info might be missing) or to require to be frequently recompiled. We compile these
# dependencies with `opt-level=3` even in "dev" mode in order to make "dev" mode more usable.
# The majority of these crates are cryptographic libraries.
#
# Note that this does **not** affect crates that depend on Substrate. In other words, if you add
# a dependency on Substrate, you have to copy-paste this list in your own `Cargo.toml` (assuming
# that you want the same list). This list is only relevant when running `cargo build` from within
# the Substrate workspace.
#
# If you see an error mentioning "profile package spec ... did not match any packages", it
# probably concerns this list.
#
# This list is ordered alphabetically.
[profile.dev.package]
blake2 = { opt-level = 3 }
blake2b_simd = { opt-level = 3 }
chacha20poly1305 = { opt-level = 3 }
cranelift-codegen = { opt-level = 3 }
cranelift-wasm = { opt-level = 3 }
crc32fast = { opt-level = 3 }
crossbeam-deque = { opt-level = 3 }
# crossbeam-queue = { opt-level = 3 }
crypto-mac = { opt-level = 3 }
curve25519-dalek = { opt-level = 3 }
ed25519-dalek = { opt-level = 3 }
flate2 = { opt-level = 3 }
futures-channel = { opt-level = 3 }
hashbrown = { opt-level = 3 }
h2 = { opt-level = 3 }
hash-db = { opt-level = 3 }
hmac = { opt-level = 3 }
httparse = { opt-level = 3 }
integer-sqrt = { opt-level = 3 }
keccak = { opt-level = 3 }
librocksdb-sys = { opt-level = 3 }
libsecp256k1 = { opt-level = 3 }
libz-sys = { opt-level = 3 }
mio = { opt-level = 3 }
nalgebra = { opt-level = 3 }
num-bigint = { opt-level = 3 }
parking_lot = { opt-level = 3 }
parking_lot_core = { opt-level = 3 }
percent-encoding = { opt-level = 3 }
primitive-types = { opt-level = 3 }
ring = { opt-level = 3 }
rustls = { opt-level = 3 }
sha2 = { opt-level = 3 }
sha3 = { opt-level = 3 }
smallvec = { opt-level = 3 }
snow = { opt-level = 3 }
twox-hash = { opt-level = 3 }
x25519-dalek = { opt-level = 3 }
yamux = { opt-level = 3 }
zeroize = { opt-level = 3 }

[profile.release]
# Substrate runtime requires unwinding.
panic = "unwind"<|MERGE_RESOLUTION|>--- conflicted
+++ resolved
@@ -24,10 +24,7 @@
 # Customized Local pallets
 
 # Other stuff
-<<<<<<< HEAD
 uint = { git = "https://github.com/paritytech/parity-common.git", tag = "uint-v0.9.5" }
-=======
->>>>>>> 3b1f5190
 rlp = { git = "https://github.com/paritytech/parity-common.git", tag = "rlp-v0.5.2" }
 
 ## CLI
