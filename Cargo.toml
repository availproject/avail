--- conflicted
+++ resolved
@@ -23,15 +23,9 @@
 
 
 [workspace.dependencies]
-<<<<<<< HEAD
-avail-core = { git = "https://github.com/availproject/avail-core", rev = "21274e3da76d8335d49bdfa13a8549f7451032b7", default-features = false, features = [ "runtime"] }
-kate = { git = "https://github.com/availproject/avail-core", rev = "21274e3da76d8335d49bdfa13a8549f7451032b7", default-features = false }
-kate-recovery = { git = "https://github.com/availproject/avail-core", rev = "21274e3da76d8335d49bdfa13a8549f7451032b7", default-features = false  }
-=======
-avail-core = { git = "https://github.com/availproject/avail-core", rev = "08364e189f355e20cdc8e8b8997d13a6913c1a89", default-features = false, features = [ "runtime"] }
-kate = { git = "https://github.com/availproject/avail-core", rev = "08364e189f355e20cdc8e8b8997d13a6913c1a89", default-features = false }
-kate-recovery = { git = "https://github.com/availproject/avail-core", rev = "08364e189f355e20cdc8e8b8997d13a6913c1a89", default-features = false  }
->>>>>>> 58e196f9
+avail-core = { git = "https://github.com/availproject/avail-core", rev = "8668871d43a18998746f1e1e2a609b1cf3e5ff45", default-features = false, features = [ "runtime"] }
+kate = { git = "https://github.com/availproject/avail-core", rev = "8668871d43a18998746f1e1e2a609b1cf3e5ff45", default-features = false }
+kate-recovery = { git = "https://github.com/availproject/avail-core", rev = "8668871d43a18998746f1e1e2a609b1cf3e5ff45", default-features = false  }
 # avail-core = { path = "../avail-core/core", default-features = false, features = [ "runtime"] }
 # kate = { path = "../avail-core/kate/", default-features = false }
 # kate-recovery = { path = "../avail-core/kate/recovery/", default-features = false}
