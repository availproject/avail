--- conflicted
+++ resolved
@@ -1,10 +1,9 @@
-<<<<<<< HEAD
 #![cfg_attr(not(feature = "std"), no_std)]
 
 use sp_runtime::Perbill;
 
-pub mod header;
-pub use header::*;
+pub mod kate_header;
+pub use kate_header::*;
 
 pub mod kate_extrinsics_root;
 pub use kate_extrinsics_root::*;
@@ -21,13 +20,4 @@
 
 /// We allow `Normal` extrinsics to fill up the block up to 90%, the rest can be used
 /// by  Operational  extrinsics.
-pub const NORMAL_DISPATCH_RATIO: Perbill = Perbill::from_percent(90);
-=======
-mod kate_header;
-pub use kate_header::*;
-
-mod kate_extrinsics_root;
-pub use kate_extrinsics_root::*;
-
-pub mod traits;
->>>>>>> 1e476672
+pub const NORMAL_DISPATCH_RATIO: Perbill = Perbill::from_percent(90);