--- conflicted
+++ resolved
@@ -28,11 +28,7 @@
 
 # Substrate
 subxt = "0.29"
-<<<<<<< HEAD
 sp-core = { version = "21.0.0", default-features = false }
-=======
-sp-core = { version = "21", default-features = false }
->>>>>>> 34058301
 codec = { package = "parity-scale-codec", version = "3", default-features = false, features = ["derive", "full", "bit-vec"] }
 serde = { version = "1", features = ["derive"] }
 serde-hex = "0.1"
@@ -50,11 +46,7 @@
 serde_json = "1.0"
 indicatif = "0.17"
 # Substrate 
-<<<<<<< HEAD
-sp-keyring = "24.0.0"
-=======
-sp-keyring = "24"
->>>>>>> 34058301
+sp-keyring = "*"
 
 [features]
 default = ["api-dev", "std"]
