use anyhow::Result;
use avail_subxt::{
	api::{
		self,
		runtime_types::{
<<<<<<< HEAD
			da_control::pallet::Call as DaCall, frame_support::storage::bounded_vec::BoundedVec,
		},
	},
=======
			da_control::pallet::Call as DaCall, sp_core::bounded::bounded_vec::BoundedVec,
		},
	},
	avail::AppUncheckedExtrinsic,
>>>>>>> d3e552ee
	build_client,
	primitives::AvailExtrinsicParams,
	Call, Opts,
};
use sp_keyring::AccountKeyring;
use structopt::StructOpt;
use subxt::tx::PairSigner;

/// This example submits an Avail data extrinsic, then retrieves the block containing the
/// extrinsic and matches the data.
#[async_std::main]
async fn main() -> Result<()> {
	let args = Opts::from_args();
	let client = build_client(args.ws).await?;

	let signer = PairSigner::new(AccountKeyring::Alice.pair());
	let example_data = b"example".to_vec();
	let data_transfer = api::tx()
		.data_availability()
		.submit_data(BoundedVec(example_data.clone()));
	let extrinsic_params = AvailExtrinsicParams::new_with_app_id(1.into());

	println!("Sending example data...");
	let h = client
		.tx()
		.sign_and_submit_then_watch(&data_transfer, &signer, extrinsic_params)
		.await?
		.wait_for_finalized_success()
		.await?;

	let submitted_block = client.rpc().block(Some(h.block_hash())).await?.unwrap();

	let matched_xt = submitted_block
		.block
		.extrinsics
		.into_iter()
<<<<<<< HEAD
		.find(|ext| match &ext.function {
=======
		.filter_map(|chain_block_ext| {
			AppUncheckedExtrinsic::try_from(chain_block_ext)
				.map(|ext| ext.function)
				.ok()
		})
		.find(|call| match call {
>>>>>>> d3e552ee
			Call::DataAvailability(da_call) => match da_call {
				DaCall::submit_data { data } => data.0 == example_data,
				_ => false,
			},
			_ => false,
		});

	assert!(matched_xt.is_some(), "Submitted data not found");

	Ok(())
}<|MERGE_RESOLUTION|>--- conflicted
+++ resolved
@@ -3,16 +3,10 @@
 	api::{
 		self,
 		runtime_types::{
-<<<<<<< HEAD
-			da_control::pallet::Call as DaCall, frame_support::storage::bounded_vec::BoundedVec,
-		},
-	},
-=======
 			da_control::pallet::Call as DaCall, sp_core::bounded::bounded_vec::BoundedVec,
 		},
 	},
 	avail::AppUncheckedExtrinsic,
->>>>>>> d3e552ee
 	build_client,
 	primitives::AvailExtrinsicParams,
 	Call, Opts,
@@ -49,16 +43,12 @@
 		.block
 		.extrinsics
 		.into_iter()
-<<<<<<< HEAD
-		.find(|ext| match &ext.function {
-=======
 		.filter_map(|chain_block_ext| {
 			AppUncheckedExtrinsic::try_from(chain_block_ext)
 				.map(|ext| ext.function)
 				.ok()
 		})
 		.find(|call| match call {
->>>>>>> d3e552ee
 			Call::DataAvailability(da_call) => match da_call {
 				DaCall::submit_data { data } => data.0 == example_data,
 				_ => false,
