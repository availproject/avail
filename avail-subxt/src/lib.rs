use anyhow::Result;
use structopt::StructOpt;
use subxt::{
<<<<<<< HEAD
	ext::{
		sp_core::H256,
		sp_runtime::{traits::BlakeTwo256, AccountId32, MultiAddress, MultiSignature},
	},
=======
	config::substrate::BlakeTwo256,
	utils::{AccountId32, MultiAddress, MultiSignature, H256},
>>>>>>> d3e552ee
	Config, OnlineClient,
};

pub mod primitives;
<<<<<<< HEAD
use primitives::{AppUncheckedExtrinsic, AvailExtrinsicParams, Header};
=======
use primitives::{AvailExtrinsicParams, Header};
>>>>>>> d3e552ee

#[derive(Clone, Debug, Default)]
pub struct AvailConfig;

pub type Signature = MultiSignature;
pub type AccountId = AccountId32;
pub type AccountIndex = u32;
pub type Address = MultiAddress<AccountId, AccountIndex>;
<<<<<<< HEAD
pub type Call = api::runtime_types::da_runtime::Call;
=======
pub type Call = api::runtime_types::da_runtime::RuntimeCall;
>>>>>>> d3e552ee
pub type SignaturePayload = (Address, Signature, AvailExtrinsicParams);

/// Avail Blockchain configuration
impl Config for AvailConfig {
	type AccountId = AccountId;
	type Address = Address;
<<<<<<< HEAD
	type BlockNumber = u32;
	// type Extrinsic = AvailExtrinsic;
	// type Extrinsic = Vec<u8>;
	type Extrinsic = AppUncheckedExtrinsic;
	type ExtrinsicParams = AvailExtrinsicParams;
	type Hash = H256;
	type Hashing = BlakeTwo256;
=======
	// type Extrinsic = AvailExtrinsic;
	// type Extrinsic = Vec<u8>;
	// type Extrinsic = AppUncheckedExtrinsic;
	type ExtrinsicParams = AvailExtrinsicParams;
	type Hash = H256;
	type Hasher = BlakeTwo256;
>>>>>>> d3e552ee
	type Header = Header;
	type Index = u32;
	type Signature = Signature;
}

<<<<<<< HEAD
=======
pub mod avail {
	use super::{api, AvailConfig};

	pub type Client = subxt::OnlineClient<AvailConfig>;
	pub type TxProgress = subxt::tx::TxProgress<AvailConfig, Client>;
	pub type AppUncheckedExtrinsic =
		crate::primitives::app_unchecked_extrinsic::AppUncheckedExtrinsic;
	pub type PairSigner = subxt::tx::PairSigner<AvailConfig, sp_core::sr25519::Pair>;

	pub type RuntimeCall = api::runtime_types::da_runtime::RuntimeCall;
	pub type Bounded = api::runtime_types::frame_support::traits::preimages::Bounded<RuntimeCall>;

	pub const AVL: u128 = 1_000_000_000_000_000_000;
}

>>>>>>> d3e552ee
#[cfg(feature = "api-dev")]
mod api_dev;
#[cfg(feature = "api-dev")]
pub use api_dev::api;

<<<<<<< HEAD
=======
pub mod helpers;

>>>>>>> d3e552ee
#[allow(dead_code)]
#[derive(Debug, StructOpt)]
pub struct Opts {
	/// The WebSocket address of the target the Avail Node,
	#[structopt(name = "ws_uri", long, default_value = "ws://127.0.0.1:9944")]
	pub ws: String,
}

/// Creates a client and validate the code generation.
pub async fn build_client<U: AsRef<str>>(url: U) -> Result<OnlineClient<AvailConfig>> {
	let api = OnlineClient::<AvailConfig>::from_url(url).await?;
	api::validate_codegen(&api)?;
	Ok(api)
}

<<<<<<< HEAD
=======
#[macro_export]
macro_rules! tx_send {
	($client: expr, $call: expr, $signer: expr) => {
		$client
			.tx()
			.sign_and_submit_then_watch_default($call, $signer)
			.await?
			.wait_for_in_block()
			.await?
			.wait_for_success()
			.await?
	};
}

#[macro_export]
macro_rules! tx_asend {
	($client: expr, $call: expr, $signer: expr) => {
		$client
			.tx()
			.sign_and_submit_then_watch_default($call, $signer)
			.await
	};
}

>>>>>>> d3e552ee
#[cfg(test)]
mod test {
	use codec::{Decode as _, Error};
	use hex_literal::hex;
	use test_case::test_case;

	use super::{
<<<<<<< HEAD
		api::runtime_types::pallet_timestamp::pallet::Call as TimestampCall, AppUncheckedExtrinsic,
		Call,
=======
		api::runtime_types::pallet_timestamp::pallet::RuntimeCall as TimestampCall,
		AppUncheckedExtrinsic, Call,
>>>>>>> d3e552ee
	};

	const TIMESTAMP_1: &[u8] = &hex!("280403000b804aa9518401");
	fn timestamp_1_call() -> Result<Call, Error> {
		Ok(Call::Timestamp(TimestampCall::set {
			now: 1_667_817_360_000,
		}))
	}

	#[test_case( TIMESTAMP_1.to_vec() => timestamp_1_call(); "Timestamp 16678173600000" )]
<<<<<<< HEAD
	fn decode_extrinsic(encoded_ext: Vec<u8>) -> Result<Call, Error> {
=======
	fn decode_extrinsic(encoded_ext: Vec<u8>) -> Result<RuntimeCall, Error> {
>>>>>>> d3e552ee
		<AppUncheckedExtrinsic>::decode(&mut encoded_ext.as_slice()).map(|ext| ext.function)
	}
}<|MERGE_RESOLUTION|>--- conflicted
+++ resolved
@@ -1,24 +1,13 @@
 use anyhow::Result;
 use structopt::StructOpt;
 use subxt::{
-<<<<<<< HEAD
-	ext::{
-		sp_core::H256,
-		sp_runtime::{traits::BlakeTwo256, AccountId32, MultiAddress, MultiSignature},
-	},
-=======
 	config::substrate::BlakeTwo256,
 	utils::{AccountId32, MultiAddress, MultiSignature, H256},
->>>>>>> d3e552ee
 	Config, OnlineClient,
 };
 
 pub mod primitives;
-<<<<<<< HEAD
-use primitives::{AppUncheckedExtrinsic, AvailExtrinsicParams, Header};
-=======
 use primitives::{AvailExtrinsicParams, Header};
->>>>>>> d3e552ee
 
 #[derive(Clone, Debug, Default)]
 pub struct AvailConfig;
@@ -27,40 +16,24 @@
 pub type AccountId = AccountId32;
 pub type AccountIndex = u32;
 pub type Address = MultiAddress<AccountId, AccountIndex>;
-<<<<<<< HEAD
-pub type Call = api::runtime_types::da_runtime::Call;
-=======
 pub type Call = api::runtime_types::da_runtime::RuntimeCall;
->>>>>>> d3e552ee
 pub type SignaturePayload = (Address, Signature, AvailExtrinsicParams);
 
 /// Avail Blockchain configuration
 impl Config for AvailConfig {
 	type AccountId = AccountId;
 	type Address = Address;
-<<<<<<< HEAD
-	type BlockNumber = u32;
-	// type Extrinsic = AvailExtrinsic;
-	// type Extrinsic = Vec<u8>;
-	type Extrinsic = AppUncheckedExtrinsic;
-	type ExtrinsicParams = AvailExtrinsicParams;
-	type Hash = H256;
-	type Hashing = BlakeTwo256;
-=======
 	// type Extrinsic = AvailExtrinsic;
 	// type Extrinsic = Vec<u8>;
 	// type Extrinsic = AppUncheckedExtrinsic;
 	type ExtrinsicParams = AvailExtrinsicParams;
 	type Hash = H256;
 	type Hasher = BlakeTwo256;
->>>>>>> d3e552ee
 	type Header = Header;
 	type Index = u32;
 	type Signature = Signature;
 }
 
-<<<<<<< HEAD
-=======
 pub mod avail {
 	use super::{api, AvailConfig};
 
@@ -76,17 +49,13 @@
 	pub const AVL: u128 = 1_000_000_000_000_000_000;
 }
 
->>>>>>> d3e552ee
 #[cfg(feature = "api-dev")]
 mod api_dev;
 #[cfg(feature = "api-dev")]
 pub use api_dev::api;
 
-<<<<<<< HEAD
-=======
 pub mod helpers;
 
->>>>>>> d3e552ee
 #[allow(dead_code)]
 #[derive(Debug, StructOpt)]
 pub struct Opts {
@@ -102,8 +71,6 @@
 	Ok(api)
 }
 
-<<<<<<< HEAD
-=======
 #[macro_export]
 macro_rules! tx_send {
 	($client: expr, $call: expr, $signer: expr) => {
@@ -128,7 +95,6 @@
 	};
 }
 
->>>>>>> d3e552ee
 #[cfg(test)]
 mod test {
 	use codec::{Decode as _, Error};
@@ -136,13 +102,8 @@
 	use test_case::test_case;
 
 	use super::{
-<<<<<<< HEAD
-		api::runtime_types::pallet_timestamp::pallet::Call as TimestampCall, AppUncheckedExtrinsic,
-		Call,
-=======
 		api::runtime_types::pallet_timestamp::pallet::RuntimeCall as TimestampCall,
 		AppUncheckedExtrinsic, Call,
->>>>>>> d3e552ee
 	};
 
 	const TIMESTAMP_1: &[u8] = &hex!("280403000b804aa9518401");
@@ -153,11 +114,7 @@
 	}
 
 	#[test_case( TIMESTAMP_1.to_vec() => timestamp_1_call(); "Timestamp 16678173600000" )]
-<<<<<<< HEAD
-	fn decode_extrinsic(encoded_ext: Vec<u8>) -> Result<Call, Error> {
-=======
 	fn decode_extrinsic(encoded_ext: Vec<u8>) -> Result<RuntimeCall, Error> {
->>>>>>> d3e552ee
 		<AppUncheckedExtrinsic>::decode(&mut encoded_ext.as_slice()).map(|ext| ext.function)
 	}
 }